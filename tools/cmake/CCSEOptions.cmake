# -*- mode: cmake -*-
#
# Set up defines necessary to build BoxLib-based code

if(__CCSE_OPTIONS_INCLUDED)
  return()
endif()
set(__CCSE_OPTIONS_INCLUDED 1)

include(FortranCInterface)
include(${FortranCInterface_BINARY_DIR}/Output.cmake)

#message(STATUS "BoxLib-specific compile settings:")
if(FortranCInterface_GLOBAL_SUFFIX STREQUAL ""  AND FortranCInterface_GLOBAL_CASE STREQUAL "UPPER")
#    message(STATUS "   Fortran name mangling scheme to UPPERCASE (upper case, no append underscore)")
    set(BL_FORTLINK UPPERCASE)
elseif(FortranCInterface_GLOBAL_SUFFIX STREQUAL ""  AND FortranCInterface_GLOBAL_CASE STREQUAL "LOWER")
#    message(STATUS "   Fortran name mangling scheme to LOWERCASE (lower case, no append underscore)")
    set(BL_FORTLINK LOWERCASE)
elseif(FortranCInterface_GLOBAL_SUFFIX STREQUAL "_" AND FortranCInterface_GLOBAL_CASE STREQUAL "LOWER")
#    message(STATUS "   Fortran name mangling scheme to UNDERSCORE (lower case, append underscore)")
    set(BL_FORTLINK "UNDERSCORE")
#else()
#    message(AUTHOR_WARNING "Fortran to C mangling not backward compatible with older style BoxLib code") 
endif()

set(BL_MACHINE ${CMAKE_SYSTEM_NAME})

if ("${CMAKE_BUILD_TYPE}" STREQUAL "Release")
  set(BL_DEBUG 0)
else()
  set(BL_DEBUG 1)
endif()

if (BL_DEBUG)
  list(APPEND BL_DEFINES BL_USE_MPI)
endif()

# Select the chemistry solver: AMANZI,COREREACT
set(AMANZI_CHEMEVOL_PKG AMANZI)

set(BL_DEFINES "BL_NOLINEVALUES;BL_PARALLEL_IO;BL_SPACEDIM=${AMANZI_SPACEDIM};BL_FORT_USE_${BL_FORTLINK};BL_${BL_MACHINE};BL_USE_${AMANZI_PRECISION};MG_USE_FBOXLIB;MG_USE_F90_SOLVERS;MG_USE_FBOXLIB")

#set(CMAKE_C_FLAGS "${CMAKE_CXX_FLAGS} ${MPI_CXX_FLAGS} -g -O1 -Wall")
#set(CMAKE_CXX_FLAGS "${CMAKE_CXX_FLAGS} ${MPI_CXX_FLAGS} -g -O1 -Wall")
#set(CMAKE_Fortran_FLAGS "${CMAKE_CXX_FLAGS} ${MPI_CXX_FLAGS} -g -O1 -Wall")
set(CMAKE_C_FLAGS "${CMAKE_CXX_FLAGS} ${MPI_CXX_FLAGS} -g")
set(CMAKE_CXX_FLAGS "${CMAKE_CXX_FLAGS} ${MPI_CXX_FLAGS} -g")
set(CMAKE_Fortran_FLAGS "${CMAKE_CXX_FLAGS} ${MPI_CXX_FLAGS} -g")
if (ENABLE_MPI)
  # bandre: I think the amanzi config requires that the mpi compilers
  # be set through the CC/CXX/FC environment variables before cmake is
  # called. This is overwriting those values and causing the incorrect
  # values to be used?
  #find_package(MPI REQUIRED)
  list(APPEND BL_DEFINES BL_USE_MPI)
  set(CMAKE_CC_FLAGS "${CMAKE_CC_FLAGS} ${MPI_C_FLAGS}")
  set(CMAKE_CXX_FLAGS "${CMAKE_CXX_FLAGS} ${MPI_CXX_FLAGS}")
  set(CCSE_LIBDIR_MPI_SUFFIX .MPI)
else()
  set(CCSE_LIBDIR_MPI_SUFFIX)
endif()

if (ENABLE_OpenMP)
  find_package(OpenMP)
  set(CMAKE_CC_FLAGS "${CMAKE_CC_FLAGS} ${OpenMP_C_FLAGS}")
  set(CMAKE_CXX_FLAGS "${CMAKE_CXX_FLAGS} ${OpenMP_CXX_FLAGS}")
  set(CCSE_LIBDIR_OMP_SUFFIX .OMP)
else()
  set(CCSE_LIBDIR_OMP_SUFFIX)
endif(ENABLE_OpenMP)

if (NOT BL_DEBUG)
  list(APPEND BL_DEFINES NDEBUG)
endif()


get_directory_property(defs COMPILE_DEFINITIONS)
if(defs)
  set_directory_properties(PROPERTIES COMPILE_DEFINITIONS $defs ${BL_DEFINES})
endif()


if(CMAKE_COMPILER_IS_GNUCXX)
  set(CMAKE_CXX_FLAGS "${CMAKE_CXX_FLAGS} -ftemplate-depth-64 -Wno-deprecated")
endif(CMAKE_COMPILER_IS_GNUCXX)

if (AMANZI_CHEMEVOL_PKG STREQUAL "AMANZI")
  list(APPEND BL_DEFINES "AMANZI")
elseif (AMANZI_CHEMEVOL_PKG STREQUAL "COREREACT")
  list(APPEND BL_DEFINES "COREREACT")
endif()

<<<<<<< HEAD
set(BL_USE_PETSC FALSE)
=======

#set(BL_USE_PETSC FALSE)
>>>>>>> d507d3c9
set(BL_USE_PETSC TRUE)
if (BL_USE_PETSC)
  set(PETSC_DIR /home/gpau/TPLS/petsc)
  set(PETSC_ARCH arch-linux2-c-debug)
  include_directories(${PETSC_DIR}/include)
  link_directories(${PETSC_DIR}/lib)
  list(APPEND BL_DEFINES BL_USE_PETSC)
  set(PETSC_LIB_DIR ${PETSC_DIR}/${PETSC_ARCH}/lib)
  link_directories(${PETSC_LIB_DIR})
  set(PETSC_LIBS petsc)
  set(PETSC_EXT_LIBS X11)
endif()

set_directory_properties(PROPERTIES COMPILE_DEFINITIONS "${BL_DEFINES}")

<|MERGE_RESOLUTION|>--- conflicted
+++ resolved
@@ -91,20 +91,14 @@
   list(APPEND BL_DEFINES "COREREACT")
 endif()
 
-<<<<<<< HEAD
 set(BL_USE_PETSC FALSE)
-=======
-
-#set(BL_USE_PETSC FALSE)
->>>>>>> d507d3c9
 set(BL_USE_PETSC TRUE)
 if (BL_USE_PETSC)
   set(PETSC_DIR /home/gpau/TPLS/petsc)
   set(PETSC_ARCH arch-linux2-c-debug)
   include_directories(${PETSC_DIR}/include)
-  link_directories(${PETSC_DIR}/lib)
   list(APPEND BL_DEFINES BL_USE_PETSC)
-  set(PETSC_LIB_DIR ${PETSC_DIR}/${PETSC_ARCH}/lib)
+  set(PETSC_LIB_DIR ${PETSC_DIR}/lib)
   link_directories(${PETSC_LIB_DIR})
   set(PETSC_LIBS petsc)
   set(PETSC_EXT_LIBS X11)
