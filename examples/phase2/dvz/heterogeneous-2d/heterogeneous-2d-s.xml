--- conflicted
+++ resolved
@@ -1,7 +1,5 @@
 <ParameterList name="Main">
   <Parameter name="Amanzi Input format version" type="string" value="1.0.0"/>
-  <Parameter name="Dump ParmParse Table" type="string" value="run_data/ppfile"/>
-  <Parameter name="Petsc Options File" type="string" value=".petsc"/>
   <ParameterList name="General Description">
     <Parameter name="Model ID" type="string" value="TBD"/>
     <Parameter name="Author" type="string" value="Chandrika"/>
@@ -13,9 +11,9 @@
   
   <ParameterList name="Mesh">
     <ParameterList name="Structured">
-      <Parameter name="Domain Low Corner" type="Array double" value="{0,0}"/>
-      <Parameter name="Domain High Corner" type="Array double" value="{216,107.52}"/>
-      <Parameter name="Number of Cells" type="Array int" value="{448,256}"/>
+      <Parameter name="Domain Low Corner" type="Array(double)" value="{0,0}"/>
+      <Parameter name="Domain High Corner" type="Array(double)" value="{216,107.52}"/>
+      <Parameter name="Number of Cells" type="Array(int)" value="{448,256}"/>
     </ParameterList>
   </ParameterList>
 
@@ -25,36 +23,24 @@
     <Parameter name="Chemistry Model" type="string" value="Off"/>
     <ParameterList name="Time Integration Mode">
       <ParameterList name="Initialize To Steady">
-<<<<<<< HEAD
         <Parameter name="Start" type="double" value="0.0"/>
         <Parameter name="Switch" type="double" value="6.17266656e10"/>
 	<!--        <Parameter name="End" type="double" value="61736132880.000"/> -->
         <Parameter name="End" type="double" value="9.4672798E10"/> 
         <Parameter name="Steady Initial Time Step" type="double" value="10000"/>
         <Parameter name="Transient Initial Time Step" type="double" value="100"/>
-=======
-        <Parameter name="Start" type="double" value="0"/>
-        <Parameter name="Switch" type="double" value="6.17266656e10"/>
-        <Parameter name="End" type="double" value="9.4672798E10"/>
-        <Parameter name="End" type="double" value="7.E10"/>
-        <Parameter name="Transient Initial Time Step" type="double" value="1.e2"/>
-        <Parameter name="Steady Initial Time Step" type="double" value="1.e5"/>
-        <Parameter name="Steady Maximum Time Step Size" type="double" value="1.e9"/>
-        <Parameter name="Transient Maximum Time Step Size" type="double" value="1.e9"/>
-        <Parameter name="Maximum Cycle Number" type="int" value="100000"/>
-        <Parameter name="Initial Time Step Multiplier" type="double" value="1.0"/>
->>>>>>> af5c726c
       </ParameterList>
     </ParameterList>
 
     <ParameterList name="Time Period Control">
-      <Parameter name="Start Times" type="Array double" value="{6.1729344E10, 6.173178481E10, 6.173705521E10}"/>
-      <Parameter name="Initial Time Step" type="Array double" value="{10, 10, 10}"/>
+      <Parameter name="Start Times" type="Array(double)" value="{6.1729344E10, 6.173178481E10, 6.173705521E10}"/>
+      <Parameter name="Initial Time Step" type="Array(double)" value="{10, 10, 10}"/>
     </ParameterList>
 
     <Parameter name="Verbosity" type="string" value="Medium"/>
 
     <ParameterList name="Numerical Control Parameters">
+
       <ParameterList name="Basic Algorithm Control">
         <ParameterList name="Expert Settings">
 
@@ -66,7 +52,6 @@
           <Parameter name="richard_init_to_steady_verbose" type="int" value="2"/>
           <Parameter name="steady_limit_iterations" type="int" value="20"/>
           <Parameter name="steady_max_iterations" type="int" value="15"/>
-<<<<<<< HEAD
           <Parameter name="steady_max_iterations" type="int" value="10"/>
           <Parameter name="steady_time_step_reduction_factor" type="double" value="0.8"/>
           <Parameter name="steady_min_iterations" type="int" value="10"/>
@@ -75,22 +60,12 @@
           <Parameter name="steady_time_step_increase_factor" type="double" value="1.25"/>
           <Parameter name="steady_min_iterations_2" type="int" value="0"/>
           <Parameter name="steady_time_step_increase_factor_2" type="double" value="10"/>
-=======
-          <Parameter name="steady_time_step_reduction_factor" type="double" value="0.7"/>
-          <Parameter name="steady_min_iterations" type="int" value="10"/>
-          <Parameter name="steady_time_step_increase_factor" type="double" value="1.8"/>
-          <Parameter name="steady_min_iterations_2" type="int" value="2"/>
-          <Parameter name="steady_time_step_increase_factor_2" type="double" value="3"/>
->>>>>>> af5c726c
           <Parameter name="steady_max_consecutive_failures_1" type="int" value="3"/>
           <Parameter name="steady_time_step_retry_factor_1" type="double" value="0.05"/>
           <Parameter name="steady_max_consecutive_failures_2" type="int" value="4"/>
           <Parameter name="steady_time_step_retry_factor_2" type="double" value="0.01"/>
           <Parameter name="steady_time_step_retry_factor_f" type="double" value="0.001"/>
-<<<<<<< HEAD
           <Parameter name="steady_max_time_steps" type="int" value="500"/>
-=======
->>>>>>> af5c726c
           <Parameter name="steady_max_num_consecutive_success" type="int" value="0"/>
           <Parameter name="steady_extra_time_step_increase_factor" type="double" value="10."/>
           <Parameter name="steady_max_num_consecutive_increases" type="int" value="15"/>
@@ -99,7 +74,6 @@
           <Parameter name="steady_abort_on_psuedo_timestep_failure" type="int" value="0"/>
           <Parameter name="steady_use_PETSc_snes" type="bool" value="true"/>
           <Parameter name="steady_limit_function_evals" type="int" value="100000000"/>
-<<<<<<< HEAD
           <Parameter name="steady_do_grid_sequence" type="int" value="1"/>
           <Parameter name="steady_grid_sequence_new_level_dt_factor" type="double" value="1.e-3"/>
 
@@ -111,16 +85,6 @@
           <Parameter name="richard_ls_reduction_factor" type="double" value="0.1"/>
           <Parameter name="richard_monitor_linear_solve" type="int" value="0"/>
           <Parameter name="richard_monitor_line_search" type="int" value="0"/>
-=======
-
-          <Parameter name="richard_solver_verbose" type="int" value="2"/>
-          <Parameter name="richard_max_ls_iterations" type="int" value="10"/>
-          <Parameter name="richard_min_ls_factor" type="double" value="1.e-8"/>
-          <Parameter name="richard_ls_acceptance_factor" type="double" value="200"/>
-          <Parameter name="richard_ls_reduction_factor" type="double" value="0.1"/>
-          <Parameter name="richard_monitor_linear_solve" type="int" value="0"/>
-          <Parameter name="richard_monitor_line_search" type="int" value="1"/>
->>>>>>> af5c726c
 
           <Parameter name="richard_use_fd_jac" type="int" value="1"/>
           <Parameter name="richard_perturbation_scale_for_J" type="double" value="1.e-8"/>
@@ -130,41 +94,44 @@
           <Parameter name="richard_scale_solution_before_solve" type="bool" value="true"/>
           <Parameter name="richard_semi_analytic_J" type="bool" value="true"/>
           <Parameter name="richard_semi_analytic_J" type="bool" value="false"/>
-<<<<<<< HEAD
           <Parameter name="richard_variable_switch_saturation_threshold" type="double" value="0.9996"/>
 
           <Parameter name="verbose" type="int" value="2"/>
 
-=======
-	  <Parameter name="steady_do_grid_sequence" type="int" value="1"/>
-	  <Parameter name="steady_grid_sequence_new_level_dt_factor" type="Array double" value="{1.e-3, 1.e-4, 1.e-5}"/>
-          <Parameter name="verbose" type="double" value="2"/>
->>>>>>> af5c726c
-        </ParameterList>
-      </ParameterList>
-
+        </ParameterList>
+      </ParameterList>
+      
       <ParameterList name="Iterative Linear Solver Control">
-        <ParameterList name="Multigrid Algorithm">
-          <ParameterList name="Expert Settings">
-            <Parameter name="v" type="int" value="0"/>
-          </ParameterList>
-        </ParameterList>
-      </ParameterList>
-
+	<ParameterList name="Multigrid Algorithm">
+	  <ParameterList name="Expert Settings">
+	    <Parameter name="cg_solver" type="int" value="1"/>
+	    <Parameter name="maxiter" type="int" value="1000"/>
+	    <Parameter name="nu_0" type="int" value="2"/>
+	    <Parameter name="nu_1" type="int" value="2"/>
+	    <Parameter name="nu_2" type="int" value="16"/>
+	    <Parameter name="nu_f" type="int" value="2"/>
+	    <Parameter name="rtol_b" type="double" value="1.e-4"/>
+	    <Parameter name="smooth_on_cg_unstable" type="int" value="1"/>
+	    <Parameter name="v" type="int" value="0"/>
+            <Parameter name="max_L0_growth" type="double" value="10"/>
+	  </ParameterList>
+	</ParameterList>
+      </ParameterList>
+      
       <ParameterList name="Adaptive Mesh Refinement Control">
         <Parameter name="Number Of AMR Levels" type="int" value="1"/>
-        <Parameter name="Blocking Factor" type="Array int" value="{32, 32, 32, 32}"/>
-        <Parameter name="Maximum Grid Size" type="Array int" value="{64, 64, 64, 64}"/>
-      </ParameterList>
-
+        <Parameter name="Blocking Factor" type="Array(int)" value="{32, 32, 32, 32}"/>
+        <Parameter name="Maximum Grid Size" type="Array(int)" value="{64, 64, 64, 64}"/>
+      </ParameterList>
+      
     </ParameterList>
   </ParameterList>
 
   <ParameterList name="Regions">
     <ParameterList name="Bottom Surface All">
       <ParameterList name="Region: Box">
-        <Parameter name="Low Coordinate" type="Array double" value="{0.0,0.0}"/>
-        <Parameter name="High Coordinate" type="Array double" value="{216.0,0.0}"/>
+        <Parameter name="Low Coordinate" type="Array(double)" value="{0.0,0.0}"/>
+        <Parameter name="High Coordinate" type="Array(double)" value="{216.0,0.0}"/>
       </ParameterList>
     </ParameterList>
     <ParameterList name="Region 1">
@@ -193,39 +160,38 @@
     </ParameterList>
     <ParameterList name="Top Surface Crib_216-B-17">
       <ParameterList name="Region: Box">
-        <Parameter name="Low Coordinate" type="Array double" value="{74.5,107.52}"/>
-        <Parameter name="High Coordinate" type="Array double" value="{78.5,107.52}"/>
+        <Parameter name="Low Coordinate" type="Array(double)" value="{74.5,107.52}"/>
+        <Parameter name="High Coordinate" type="Array(double)" value="{78.5,107.52}"/>
       </ParameterList>
     </ParameterList>
     <ParameterList name="Top Surface Crib_216-B-18">
       <ParameterList name="Region: Box">
-        <Parameter name="Low Coordinate" type="Array double" value="{143.5,107.52}"/>
-        <Parameter name="High Coordinate" type="Array double" value="{147.5,107.52}"/>
+        <Parameter name="Low Coordinate" type="Array(double)" value="{143.5,107.52}"/>
+        <Parameter name="High Coordinate" type="Array(double)" value="{147.5,107.52}"/>
       </ParameterList>
     </ParameterList>
     <ParameterList name="Top Surface Recharge_Boundary_westOfCribs">
       <ParameterList name="Region: Box">
-        <Parameter name="Low Coordinate" type="Array double" value="{0.0,107.52}"/>
-        <Parameter name="High Coordinate" type="Array double" value="{74.5,107.52}"/>
+        <Parameter name="Low Coordinate" type="Array(double)" value="{0.0,107.52}"/>
+        <Parameter name="High Coordinate" type="Array(double)" value="{74.5,107.52}"/>
       </ParameterList>
     </ParameterList>
     <ParameterList name="Top Surface Recharge_Boundary_btwnCribs">
       <ParameterList name="Region: Box">
-        <Parameter name="Low Coordinate" type="Array double" value="{78.5,107.52}"/>
-        <Parameter name="High Coordinate" type="Array double" value="{143.5,107.52}"/>
+        <Parameter name="Low Coordinate" type="Array(double)" value="{78.5,107.52}"/>
+        <Parameter name="High Coordinate" type="Array(double)" value="{143.5,107.52}"/>
       </ParameterList>
     </ParameterList>
     <ParameterList name="Top Surface Recharge_Boundary_eastOfCribs">
       <ParameterList name="Region: Box">
-        <Parameter name="Low Coordinate" type="Array double" value="{147.5,107.52}"/>
-        <Parameter name="High Coordinate" type="Array double" value="{216.0,107.52}"/>
+        <Parameter name="Low Coordinate" type="Array(double)" value="{147.5,107.52}"/>
+        <Parameter name="High Coordinate" type="Array(double)" value="{216.0,107.52}"/>
       </ParameterList>
     </ParameterList>
   </ParameterList>
   <ParameterList name="Material Properties">
     <Parameter name="Permeability Output File" type="string" value="run_data/kp"/>
     <Parameter name="Porosity Output File" type="string" value="run_data/pp"/>
-    <Parameter name="Saturation Threshold For Kr" type="double" value="0.995"/>
     <ParameterList name="Facies_1">
       <ParameterList name="Porosity: Uniform">
         <Parameter name="Value" type="double" value="0.4082"/>
@@ -240,7 +206,7 @@
         <Parameter name="m" type="double" value="0.2294"/>
         <Parameter name="Relative Permeability" type="string" value="Mualem"/>
       </ParameterList>
-      <Parameter name="Assigned Regions" type="Array string" value="{Region 1}"/>
+      <Parameter name="Assigned Regions" type="Array(string)" value="{Region 1}"/>
     </ParameterList>
     <ParameterList name="Facies_2">
       <ParameterList name="Porosity: Uniform">
@@ -256,7 +222,7 @@
         <Parameter name="m" type="double" value="0.3333"/>
         <Parameter name="Relative Permeability" type="string" value="Mualem"/>
       </ParameterList>
-      <Parameter name="Assigned Regions" type="Array string" value="{Region 2}"/>
+      <Parameter name="Assigned Regions" type="Array(string)" value="{Region 2}"/>
     </ParameterList>
     <ParameterList name="Facies_3">
       <ParameterList name="Porosity: Uniform">
@@ -272,7 +238,7 @@
         <Parameter name="m" type="double" value="0.3006"/>
         <Parameter name="Relative Permeability" type="string" value="Mualem"/>
       </ParameterList>
-      <Parameter name="Assigned Regions" type="Array string" value="{Region 3}"/>
+      <Parameter name="Assigned Regions" type="Array(string)" value="{Region 3}"/>
     </ParameterList>
 <!--    <ParameterList name="Gravel">
       <ParameterList name="Porosity: Uniform">
@@ -288,7 +254,7 @@
         <Parameter name="m" type="double" value="0.64028776"/>
         <Parameter name="Relative Permeability" type="string" value="Mualem"/>
       </ParameterList>
-      <Parameter name="Assigned Regions" type="Array string" value="{Region 4}"/>
+      <Parameter name="Assigned Regions" type="Array(string)" value="{Region 4}"/>
     </ParameterList>
 --> 
     <ParameterList name="Gravel">
@@ -305,7 +271,7 @@
         <Parameter name="m" type="double" value="0.3006"/>
         <Parameter name="Relative Permeability" type="string" value="Mualem"/>
       </ParameterList>
-      <Parameter name="Assigned Regions" type="Array string" value="{Region 4}"/>
+      <Parameter name="Assigned Regions" type="Array(string)" value="{Region 4}"/>
     </ParameterList>
 
  </ParameterList>
@@ -321,20 +287,20 @@
       </ParameterList>
       <ParameterList name="Phase Components">
         <ParameterList name="Water">
-          <Parameter name="Component Solutes" type="Array string" value="{Tc-99}"/>
+          <Parameter name="Component Solutes" type="Array(string)" value="{Tc-99}"/>
         </ParameterList>
       </ParameterList>
     </ParameterList>
   </ParameterList>
   <ParameterList name="Initial Conditions">
     <ParameterList name="All">
-      <Parameter name="Assigned Regions" type="Array string" value="{All}"/>
+      <Parameter name="Assigned Regions" type="Array(string)" value="{All}"/>
 
       <ParameterList name="IC: Linear Pressure">
         <Parameter name="Phase" type="string" value="Aqueous"/>
         <Parameter name="Reference Value" type="double" value="101325 "/>
-        <Parameter name="Reference Coordinate" type="Array double" value="{0,0}"/>
-        <Parameter name="Gradient Value" type="Array double" value="{0,-9793.5192 }"/>
+        <Parameter name="Reference Coordinate" type="Array(double)" value="{0,0}"/>
+        <Parameter name="Gradient Value" type="Array(double)" value="{0,-9793.5192 }"/>
       </ParameterList>
 
       <!-- <ParameterList name="IC: File Pressure"> -->
@@ -357,20 +323,20 @@
   </ParameterList>
   <ParameterList name="Boundary Conditions">
     <ParameterList name="BC For Bottom Surface All">
-      <Parameter name="Assigned Regions" type="Array string" value="{Bottom Surface All}"/>
+      <Parameter name="Assigned Regions" type="Array(string)" value="{Bottom Surface All}"/>
       <ParameterList name="BC: Uniform Pressure">
-        <Parameter name="Times" type="Array double" value="{0.0, 9.4672798E10}"/>
-        <Parameter name="Time Functions" type="Array string" value="{Constant}"/>
-        <Parameter name="Values" type="Array double" value="{101325., 101325.}"/>
+        <Parameter name="Times" type="Array(double)" value="{0.0, 9.4672798E10}"/>
+        <Parameter name="Time Functions" type="Array(string)" value="{Constant}"/>
+        <Parameter name="Values" type="Array(double)" value="{101325., 101325.}"/>
       </ParameterList>
       <ParameterList name="Solute BC">
         <ParameterList name="Aqueous">
           <ParameterList name="Water">
             <ParameterList name="Tc-99">
               <ParameterList name="BC: Uniform Concentration">
-                <Parameter name="Times" type="Array double" value="{0.0, 9.4672798E10}"/>
-                <Parameter name="Time Functions" type="Array string" value="{Constant}"/>
-                <Parameter name="Values" type="Array double" value="{0.0, 0.0}"/>
+                <Parameter name="Times" type="Array(double)" value="{0.0, 9.4672798E10}"/>
+                <Parameter name="Time Functions" type="Array(string)" value="{Constant}"/>
+                <Parameter name="Values" type="Array(double)" value="{0.0, 0.0}"/>
               </ParameterList>
               <Parameter name="Concentration Units" type="string" value="Molar Concentration"/>
             </ParameterList>
@@ -379,12 +345,12 @@
       </ParameterList>
     </ParameterList>
     <ParameterList name="BC For Top Surface Crib_216-B-17">
-      <Parameter name="Assigned Regions" type="Array string" value="{Top Surface Crib_216-B-17}"/>
+      <Parameter name="Assigned Regions" type="Array(string)" value="{Top Surface Crib_216-B-17}"/>
       <ParameterList name="BC: Flux">
-        <Parameter name="Times" type="Array double"
+        <Parameter name="Times" type="Array(double)"
           value="{0.0, 6.17266656E10, 6.1729344E10, 9.4672798E10}"/>
-        <Parameter name="Time Functions" type="Array string" value="{Constant, Constant, Constant}"/>
-        <Parameter name="Inward Volumetric Flux" type="Array double"
+        <Parameter name="Time Functions" type="Array(string)" value="{Constant, Constant, Constant}"/>
+        <Parameter name="Inward Volumetric Flux" type="Array(double)"
           value="{1.1071E-10, 0.00254022E-3, 1.48666E-9, 1.48666E-9}"/>
       </ParameterList>
       <ParameterList name="Solute BC">
@@ -392,11 +358,11 @@
           <ParameterList name="Water">
             <ParameterList name="Tc-99">
               <ParameterList name="BC: Uniform Concentration">
-                <Parameter name="Times" type="Array double"
+                <Parameter name="Times" type="Array(double)"
                   value="{0.0, 6.17266656E10, 6.1729344E10, 9.4672798E10}"/>
-                <Parameter name="Time Functions" type="Array string"
+                <Parameter name="Time Functions" type="Array(string)"
                   value="{Constant, Constant, Constant}"/>
-                <Parameter name="Values" type="Array double" value="{0.0, 1.881389E-06, 0.0, 0.0}"/>
+                <Parameter name="Values" type="Array(double)" value="{0.0, 1.881389E-06, 0.0, 0.0}"/>
               </ParameterList>
               <Parameter name="Concentration Units" type="string" value="Molar Concentration"/>
             </ParameterList>
@@ -405,13 +371,13 @@
       </ParameterList>
     </ParameterList>
     <ParameterList name="BC For Top Surface Crib_216-B-18">
-      <Parameter name="Assigned Regions" type="Array string" value="{Top Surface Crib_216-B-18}"/>
+      <Parameter name="Assigned Regions" type="Array(string)" value="{Top Surface Crib_216-B-18}"/>
       <ParameterList name="BC: Flux">
-        <Parameter name="Times" type="Array double"
+        <Parameter name="Times" type="Array(double)"
           value="{0.0, 6.17266656E10, 6.173178481E10, 6.173705521E10, 9.4672798E10}"/>
-        <Parameter name="Time Functions" type="Array string"
+        <Parameter name="Time Functions" type="Array(string)"
           value="{Constant, Constant, Constant, Constant}"/>
-        <Parameter name="Inward Volumetric Flux" type="Array double"
+        <Parameter name="Inward Volumetric Flux" type="Array(double)"
           value="{1.1071E-10, 1.48666E-9, 0.00330423E-3, 1.48666E-9, 1.48666E-9}"/>
       </ParameterList>
       <ParameterList name="Solute BC">
@@ -419,11 +385,11 @@
           <ParameterList name="Water">
             <ParameterList name="Tc-99">
               <ParameterList name="BC: Uniform Concentration">
-                <Parameter name="Times" type="Array double"
+                <Parameter name="Times" type="Array(double)"
                   value="{0.0, 6.17266656E10, 6.173178481E10, 6.173705521E10, 9.4672798E10}"/>
-                <Parameter name="Time Functions" type="Array string"
+                <Parameter name="Time Functions" type="Array(string)"
                   value="{Constant, Constant, Constant, Constant}"/>
-                <Parameter name="Values" type="Array double"
+                <Parameter name="Values" type="Array(double)"
                   value="{0.0, 0.0, 2.266885E-06, 0.0, 0.0}"/>
               </ParameterList>
               <Parameter name="Concentration Units" type="string" value="Molar Concentration"/>
@@ -433,12 +399,12 @@
       </ParameterList>
     </ParameterList>
     <ParameterList name="BC For Top Surface Recharge_Boundary_westOfCribs">
-      <Parameter name="Assigned Regions" type="Array string"
+      <Parameter name="Assigned Regions" type="Array(string)"
         value="{Top Surface Recharge_Boundary_westOfCribs}"/>
       <ParameterList name="BC: Flux">
-        <Parameter name="Times" type="Array double" value="{0.0, 6.17266656E10, 9.4672798E10}"/>
-        <Parameter name="Time Functions" type="Array string" value="{Constant, Constant}"/>
-        <Parameter name="Inward Volumetric Flux" type="Array double"
+        <Parameter name="Times" type="Array(double)" value="{0.0, 6.17266656E10, 9.4672798E10}"/>
+        <Parameter name="Time Functions" type="Array(string)" value="{Constant, Constant}"/>
+        <Parameter name="Inward Volumetric Flux" type="Array(double)"
           value="{1.1071E-10, 1.48666E-9, 1.48666E-9}"/>
       </ParameterList>
       <ParameterList name="Solute BC">
@@ -446,10 +412,10 @@
           <ParameterList name="Water">
             <ParameterList name="Tc-99">
               <ParameterList name="BC: Uniform Concentration">
-                <Parameter name="Times" type="Array double"
+                <Parameter name="Times" type="Array(double)"
                   value="{0.0, 6.17266656E10, 9.4672798E10}"/>
-                <Parameter name="Time Functions" type="Array string" value="{Constant, Constant}"/>
-                <Parameter name="Values" type="Array double" value="{0.0, 0.0, 0.0}"/>
+                <Parameter name="Time Functions" type="Array(string)" value="{Constant, Constant}"/>
+                <Parameter name="Values" type="Array(double)" value="{0.0, 0.0, 0.0}"/>
               </ParameterList>
               <Parameter name="Concentration Units" type="string" value="Molar Concentration"/>
             </ParameterList>
@@ -458,12 +424,12 @@
       </ParameterList>
     </ParameterList>
     <ParameterList name="BC For Top Surface Recharge_Boundary_btwnCribs">
-      <Parameter name="Assigned Regions" type="Array string"
+      <Parameter name="Assigned Regions" type="Array(string)"
         value="{Top Surface Recharge_Boundary_btwnCribs}"/>
       <ParameterList name="BC: Flux">
-        <Parameter name="Times" type="Array double" value="{0.0, 6.17266656E10, 9.4672798E10}"/>
-        <Parameter name="Time Functions" type="Array string" value="{Constant, Constant}"/>
-        <Parameter name="Inward Volumetric Flux" type="Array double"
+        <Parameter name="Times" type="Array(double)" value="{0.0, 6.17266656E10, 9.4672798E10}"/>
+        <Parameter name="Time Functions" type="Array(string)" value="{Constant, Constant}"/>
+        <Parameter name="Inward Volumetric Flux" type="Array(double)"
           value="{1.1071E-10, 1.48666E-9, 1.48666E-9}"/>
       </ParameterList>
       <ParameterList name="Solute BC">
@@ -471,10 +437,10 @@
           <ParameterList name="Water">
             <ParameterList name="Tc-99">
               <ParameterList name="BC: Uniform Concentration">
-                <Parameter name="Times" type="Array double"
+                <Parameter name="Times" type="Array(double)"
                   value="{0.0, 6.17266656E10, 9.4672798E10}"/>
-                <Parameter name="Time Functions" type="Array string" value="{Constant, Constant}"/>
-                <Parameter name="Values" type="Array double" value="{0.0, 0.0, 0.0}"/>
+                <Parameter name="Time Functions" type="Array(string)" value="{Constant, Constant}"/>
+                <Parameter name="Values" type="Array(double)" value="{0.0, 0.0, 0.0}"/>
               </ParameterList>
               <Parameter name="Concentration Units" type="string" value="Molar Concentration"/>
             </ParameterList>
@@ -483,12 +449,12 @@
       </ParameterList>
     </ParameterList>
     <ParameterList name="BC For Top Surface Recharge_Boundary_eastOfCribs">
-      <Parameter name="Assigned Regions" type="Array string"
+      <Parameter name="Assigned Regions" type="Array(string)"
         value="{Top Surface Recharge_Boundary_eastOfCribs}"/>
       <ParameterList name="BC: Flux">
-        <Parameter name="Times" type="Array double" value="{0.0, 6.17266656E10, 9.4672798E10}"/>
-        <Parameter name="Time Functions" type="Array string" value="{Constant, Constant}"/>
-        <Parameter name="Inward Volumetric Flux" type="Array double"
+        <Parameter name="Times" type="Array(double)" value="{0.0, 6.17266656E10, 9.4672798E10}"/>
+        <Parameter name="Time Functions" type="Array(string)" value="{Constant, Constant}"/>
+        <Parameter name="Inward Volumetric Flux" type="Array(double)"
           value="{1.1071E-10, 1.48666E-9, 1.48666E-9}"/>
       </ParameterList>
       <ParameterList name="Solute BC">
@@ -496,10 +462,10 @@
           <ParameterList name="Water">
             <ParameterList name="Tc-99">
               <ParameterList name="BC: Uniform Concentration">
-                <Parameter name="Times" type="Array double"
+                <Parameter name="Times" type="Array(double)"
                   value="{0.0, 6.17266656E10, 9.4672798E10}"/>
-                <Parameter name="Time Functions" type="Array string" value="{Constant, Constant}"/>
-                <Parameter name="Values" type="Array double" value="{0.0, 0.0, 0.0}"/>
+                <Parameter name="Time Functions" type="Array(string)" value="{Constant, Constant}"/>
+                <Parameter name="Values" type="Array(double)" value="{0.0, 0.0, 0.0}"/>
               </ParameterList>
               <Parameter name="Concentration Units" type="string" value="Molar Concentration"/>
             </ParameterList>
@@ -512,29 +478,25 @@
     <ParameterList name="Time Macros"/>
     <ParameterList name="Cycle Macros">
       <ParameterList name="Every_1.0_1000.0_-1">
-        <Parameter name="Start_Period_Stop" type="Array int" value="{0,1000,-1}"/>
-      </ParameterList>
-      <ParameterList name="Every_10">
-        <Parameter name="Start_Period_Stop" type="Array int" value="{0,10,-1}"/>
+        <Parameter name="Start_Period_Stop" type="Array(int)" value="{0,1000,-1}"/>
+      </ParameterList>
+      <ParameterList name="Every_100">
+        <Parameter name="Start_Period_Stop" type="Array(int)" value="{0,100,-1}"/>
       </ParameterList>
       <ParameterList name="Every_1">
-        <Parameter name="Start_Period_Stop" type="Array int" value="{0,1,-1}"/>
+        <Parameter name="Start_Period_Stop" type="Array(int)" value="{0,1,-1}"/>
       </ParameterList>
     </ParameterList>
     <ParameterList name="Observation Data"/>
     <ParameterList name="Visualization Data">
       <Parameter name="File Name Base" type="string" value="run_data/plt"/>
       <Parameter name="File Name Digits" type="int" value="5"/>
-<<<<<<< HEAD
-      <Parameter name="Cycle Macros" type="Array string" value="{Every_1}"/>
-=======
-      <Parameter name="Cycle Macros" type="Array string" value="{Every_10}"/>
->>>>>>> af5c726c
+      <Parameter name="Cycle Macros" type="Array(string)" value="{Every_1}"/>
     </ParameterList>
     <ParameterList name="Checkpoint Data">
       <Parameter name="File Name Base" type="string" value="run_data/chk"/>
       <Parameter name="File Name Digits" type="int" value="5"/>
-      <Parameter name="Cycle Macros" type="Array string" value="{Every_1.0_1000.0_-1}"/>
+      <Parameter name="Cycle Macros" type="Array(string)" value="{Every_1.0_1000.0_-1}"/>
     </ParameterList>
   </ParameterList>
 </ParameterList>