--- conflicted
+++ resolved
@@ -44,26 +44,9 @@
 
 # The mesh frameworks
 set(amanzi_mesh_libs "")
-<<<<<<< HEAD
-=======
-if ( ENABLE_STK_Mesh )
-    include_directories(${STK_INCLUDE_DIRS})
-    include_directories(${STK_SOURCE_DIR})
-    list(APPEND amanzi_mesh_libs stk_mesh exodus)
-    add_definitions("-DHAVE_STK_MESH")
-endif()
-if(ENABLE_MOAB_Mesh)
-    include_directories(${MOAB_INCLUDE_DIRS})
-    include_directories(${MOAB_SOURCE_DIR})
-    list(APPEND amanzi_mesh_libs moab_mesh)
-    add_definitions("-DHAVE_MOAB_MESH")
-endif()    
-if(ENABLE_MSTK_Mesh)
-    include_directories(${MSTK_INCLUDE_DIRS})
-    include_directories(${MSTK_SOURCE_DIR})
-    list(APPEND amanzi_mesh_libs mstk_mesh)
-endif()    
->>>>>>> e11799dc
+list(APPEND amanzi_mesh_libs stk_mesh exodus)
+add_definitions("-DHAVE_STK_MESH")
+add_definitions("-DHAVE_MOAB_MESH")
 
 # External (TPL) include directories
 include_directories(${Boost_INCLUDE_DIRS})
