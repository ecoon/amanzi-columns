--- conflicted
+++ resolved
@@ -830,15 +830,9 @@
     WhetStone::DenseMatrix Aface(ncells, ncells);
     Aface.PutScalar(0.0);
 
-<<<<<<< HEAD
     double v = std::abs(kf[0][f]) > 0. ? flux_f[0][f] / kf[0][f] : 0.;
     double vmod = v * dkdp_f[0][f];
     if (scalar_rho_mu_) {
-=======
-    double v = flux_f[0][f];
-    double vmod = kf[0][f] > 0.0 ? fabs(v) * dkdp_f[0][f] / kf[0][f] : 0.0;
-    if (scalar_rho_) {
->>>>>>> eb73c450
       vmod *= rho_;
     } else {
       ASSERT(false);
@@ -1235,12 +1229,8 @@
 * equations:
 *   x_f = Aff^-1 * (y_f - Afc * x_c)
 ****************************************************************** */
-<<<<<<< HEAD
 int
 OperatorDiffusionMFD::UpdateConsistentFaces(CompositeVector& u)
-=======
-void OperatorDiffusionMFD::UpdateConsistentFaces(CompositeVector& u)
->>>>>>> eb73c450
 {
   if (consistent_face_op_ == Teuchos::null) {
     // create the op
@@ -1286,23 +1276,14 @@
         plist_.sublist("consistent faces").sublist("linear solver"), consistent_face_op_);
 
     CompositeVector u_f_copy(y);
-<<<<<<< HEAD
     ierr = lin_solver->ApplyInverse(y, u_f_copy);
     *u.ViewComponent("face",false) = *u_f_copy.ViewComponent("face",false);
+    ASSERT(!ierr);
   } else {
     CompositeVector u_f_copy(y);
     ierr = consistent_face_op_->ApplyInverse(y, u);
     *u.ViewComponent("face",false) = *u_f_copy.ViewComponent("face",false);
-=======
-    int ierr = lin_solver->ApplyInverse(y, u_f_copy);
-    *u.ViewComponent("face", false) = *u_f_copy.ViewComponent("face", false);
     ASSERT(!ierr);
-  } else {
-    CompositeVector u_f_copy(y);
-    int ierr = consistent_face_op_->ApplyInverse(y, u);
-    ASSERT(!ierr);
-    *u.ViewComponent("face", false) = *u_f_copy.ViewComponent("face", false);
->>>>>>> eb73c450
   }
   return ierr;
 }
