#ifndef __State_hpp__
#define __State_hpp__

#include "Teuchos_RCP.hpp"
#include "Teuchos_ParameterList.hpp"
#include "Teuchos_VerboseObject.hpp"
#include "Epetra_Vector.h"
#include "Epetra_MultiVector.h"
#include "Epetra_Map.h"
#include "Epetra_Export.h"
#include "Mesh.hh"
#include "Vis.hpp"
#include "function.hh"

typedef enum { COMPLETE, UPDATING } status_type;

class State  : public Teuchos::VerboseObject<State> {
  
public:

  State( int, Teuchos::RCP<Amanzi::AmanziMesh::Mesh> );

  State( Teuchos::RCP<Amanzi::AmanziMesh::Mesh> );

  State( Teuchos::ParameterList &parameter_list, 
	 Teuchos::RCP<Amanzi::AmanziMesh::Mesh> );

  ~State();

  // access methods

  Teuchos::RCP<Epetra_Vector>       get_pressure ()         { return pressure; }; 
  Teuchos::RCP<Epetra_Vector>       get_darcy_flux ()       { return darcy_flux; };
  Teuchos::RCP<Epetra_Vector>       get_porosity ()         { return porosity; };
  Teuchos::RCP<Epetra_Vector>       get_water_saturation () { return water_saturation; };
  Teuchos::RCP<Epetra_Vector>       get_water_density ()    { return water_density; };
  Teuchos::RCP<Epetra_Vector>       get_vertical_permeability ()     { return vertical_permeability; };
  Teuchos::RCP<Epetra_Vector>       get_horizontal_permeability ()   { return horizontal_permeability; };
<<<<<<< HEAD
=======
  Teuchos::RCP<Epetra_Vector>       get_material_ids ()     { return material_ids; };
>>>>>>> 5eb32579
  
  Teuchos::RCP<double>              get_density()      { return density; } 
  Teuchos::RCP<double>              get_viscosity()    { return viscosity; }
  Teuchos::RCP<double*>             get_gravity()      { return gravity; }

  Teuchos::RCP<Epetra_MultiVector>  get_darcy_velocity () { return darcy_velocity; }
  Teuchos::RCP<Epetra_MultiVector>  get_total_component_concentration () 
  { return total_component_concentration; };
  
  const Teuchos::RCP<Amanzi::AmanziMesh::Mesh> get_mesh_maps() const { return mesh_maps; };

  const double get_time () const { return time; };
  const double get_last_time () const { return last_time; }
  const int get_cycle () const { return cycle; };

  const int get_number_of_components() const { return number_of_components; };

  const Amanzi::AmanziMesh::Mesh& get_mesh() { return *mesh_maps; };

  // modify methods
  void set_time ( double new_time );
  void set_cycle ( int new_cycle );
  void advance_time(double dT);
  void update_total_component_concentration(Teuchos::RCP<Epetra_MultiVector>);
  void update_total_component_concentration(const Epetra_MultiVector&);
  void update_darcy_flux(const Epetra_Vector&);
  void update_pressure(const Epetra_Vector&);

  // status methods
  const status_type get_status () const { return status; };
  void set_status ( status_type new_status ) { status = new_status; }


  // debug helpers
  void set_darcy_flux( const double* u, const int mesh_block_id );
  void set_darcy_flux( const double* u, const std::string region );
  void set_water_saturation(const double ws );
  void set_water_density(const double wd );
  void set_zero_total_component_concentration();
  void set_total_component_concentration(const double* conc, const int mesh_block_id); 
  void set_total_component_concentration(const double* conc, const std::string region ); 
  void set_porosity( const double phi );
  void set_porosity( const double phi, const int mesh_block_id );
  void set_porosity( const double phi, const std::string region );
  void set_permeability (const double kappa);
  void set_permeability (const double kappa, const int mesh_block_id);
  void set_permeability (const double kappa, const std::string region);
  void set_horizontal_permeability (const double kappa);
  void set_horizontal_permeability (const double kappa, const int mesh_block_id);
  void set_horizontal_permeability (const double kappa, const std::string region);  
  void set_vertical_permeability (const double kappa);
  void set_vertical_permeability (const double kappa, const int mesh_block_id);
  void set_vertical_permeability (const double kappa, const std::string region);
  void set_viscosity(const double mu);
  void set_gravity(const double *g);
  void set_number_of_components(const int n);


  // set methods 
  void set_darcy_flux ( const Epetra_Vector& darcy_flux_ );
  void set_water_saturation ( const Epetra_Vector& water_saturation_ );
  void set_water_density ( const Epetra_Vector& water_density_ );
  void set_porosity ( const Epetra_Vector& porosity_ );
  void set_permeability ( const Epetra_Vector& permeability_ );
  void set_vertical_permeability ( const Epetra_Vector& permeability_ );
  void set_horizontal_permeability ( const Epetra_Vector& permeability_ );
  void set_pressure ( const Epetra_Vector& pressure_ );
  void set_darcy_velocity ( const Epetra_MultiVector& darcy_velocity_ );
  void set_total_component_concentration ( const Epetra_MultiVector& total_component_concentration_ );
  void set_material_ids ( const Epetra_Vector& material_ids_ );

  void set_linear_pressure ( const Teuchos::ParameterList& ic_list, const std::string& region );
  void set_uniform_pressure ( const Teuchos::ParameterList& ic_list, const std::string& region );
  void set_linear_saturation ( const Teuchos::ParameterList& ic_list, const std::string& region );
  void set_uniform_saturation ( const Teuchos::ParameterList& ic_list, const std::string& region );

  // observation functions
  double water_mass();
  double point_value(const std::string& point_region, const std::string& comp_name);
      

  void create_storage();

  void write_vis (Amanzi::Vis& vis, bool force=false);
  void write_vis (Amanzi::Vis& vis, Epetra_MultiVector *auxdata, std::vector<std::string>& auxnames, bool force=false);
  void set_compnames(std::vector<std::string>& compnames_);

private:
  void initialize_from_parameter_list();
  void init_verbosity (Teuchos::ParameterList &parameter_list_);
  void create_default_compnames(int n);
  void set_cell_value_in_mesh_block(double value, Epetra_Vector &v,
				    int mesh_block_id);

  void set_cell_value_in_region(const double& value, Epetra_Vector& v,
				const std::string& region);

  void set_cell_value_in_region(const Amanzi::Function& fun, Epetra_Vector &v,
				const std::string& region);

  // state vectors
  Teuchos::RCP<Epetra_Vector> water_density;  
  Teuchos::RCP<Epetra_Vector> pressure;
  Teuchos::RCP<Epetra_Vector> darcy_flux;
  Teuchos::RCP<Epetra_Vector> porosity;
  Teuchos::RCP<Epetra_MultiVector> total_component_concentration; 
  Teuchos::RCP<Epetra_Vector> water_saturation;
  Teuchos::RCP<Epetra_Vector> horizontal_permeability;
  Teuchos::RCP<Epetra_Vector> vertical_permeability;  
  Teuchos::RCP<Epetra_MultiVector> darcy_velocity;
  Teuchos::RCP<Epetra_Vector> material_ids;

  Teuchos::RCP<double*> gravity;
  Teuchos::RCP<double> density;
  Teuchos::RCP<double> viscosity;
  
  int number_of_components;
  std::map<std::string,int> comp_no;

  double time, last_time;
  int cycle;
  status_type status;

  // mesh
  const Teuchos::RCP<Amanzi::AmanziMesh::Mesh> mesh_maps;

  // parameter list
  Teuchos::ParameterList parameter_list;

  // names for components
  std::vector<std::string> compnames;

};

#endif<|MERGE_RESOLUTION|>--- conflicted
+++ resolved
@@ -36,10 +36,7 @@
   Teuchos::RCP<Epetra_Vector>       get_water_density ()    { return water_density; };
   Teuchos::RCP<Epetra_Vector>       get_vertical_permeability ()     { return vertical_permeability; };
   Teuchos::RCP<Epetra_Vector>       get_horizontal_permeability ()   { return horizontal_permeability; };
-<<<<<<< HEAD
-=======
   Teuchos::RCP<Epetra_Vector>       get_material_ids ()     { return material_ids; };
->>>>>>> 5eb32579
   
   Teuchos::RCP<double>              get_density()      { return density; } 
   Teuchos::RCP<double>              get_viscosity()    { return viscosity; }
