--- conflicted
+++ resolved
@@ -29,7 +29,6 @@
 #include "composite_vector.hh"
 #include "composite_vector_factory.hh"
 
-<<<<<<< HEAD
 #include "state_defs.hh"
 
 #include "visualization.hh"
@@ -49,341 +48,7 @@
   STATE_CONSTRUCT_MODE_COPY_DATA
 };
 
-
 class State {
-=======
-class State : public Teuchos::VerboseObject<State> {
- public:
-  State( int, int, Teuchos::RCP<Amanzi::AmanziMesh::Mesh> );
-
-  State(Teuchos::RCP<Amanzi::AmanziMesh::Mesh>);
-
-  State(Teuchos::ParameterList &parameter_list, 
-	Teuchos::RCP<Amanzi::AmanziMesh::Mesh>);
-
-  ~State();
-
-  // access methods
-  Teuchos::RCP<Epetra_Vector>      get_pressure ()         { return pressure; }; 
-  Teuchos::RCP<Epetra_Vector>      get_lambda ()           { return lambda; }
-  Teuchos::RCP<Epetra_Vector>      get_darcy_flux ()       { return darcy_flux; };
-  Teuchos::RCP<Epetra_Vector>      get_porosity ()         { return porosity; };
-  Teuchos::RCP<Epetra_Vector>      get_water_saturation () { return water_saturation; };
-  Teuchos::RCP<Epetra_Vector>      get_prev_water_saturation () { return prev_water_saturation; };
-  Teuchos::RCP<Epetra_Vector>      get_water_density ()    { return water_density; };
-  Teuchos::RCP<Epetra_Vector>      get_vertical_permeability () { return vertical_permeability; };
-  Teuchos::RCP<Epetra_Vector>      get_horizontal_permeability () { return horizontal_permeability; };
-  Teuchos::RCP<Epetra_Vector>      get_material_ids ()     { return material_ids; };
-  Teuchos::RCP<Epetra_Vector>      get_particle_density () { return particle_density; };
-
-  Teuchos::RCP<double>             get_density()   { return density; } 
-  Teuchos::RCP<double>             get_viscosity() { return viscosity; }
-  Teuchos::RCP<double*>            get_gravity()   { return gravity; }
-
-  Teuchos::RCP<Epetra_MultiVector> get_darcy_velocity () { return darcy_velocity; }
-  Teuchos::RCP<Epetra_MultiVector> get_total_component_concentration () { return total_component_concentration; };
-  Teuchos::RCP<Epetra_Vector>      get_specific_storage() { return specific_storage; }
-  Teuchos::RCP<Epetra_Vector>      get_specific_yield() { return specific_yield; }
-  
-  Teuchos::RCP<const Amanzi::AmanziMesh::Mesh> get_mesh_maps() const { return mesh_maps; };
-
-  double get_time () const { return time; };
-  double get_last_time () const { return last_time; }
-  int get_cycle () const { return cycle; };
-
-  double initial_time() const { return time; } 
-  double final_time() const { return fin_time_; }
-  double intermediate_time() const { return inter_time_; }
-  
-  int get_number_of_components() const { return number_of_components; };
-
-  const Amanzi::AmanziMesh::Mesh& get_mesh() { return *mesh_maps; };
-
-  int get_component_number(const std::string component_name);
-  std::string get_component_name(const int component_number);
-
-  // modify methods
-  void set_time ( double new_time );
-  void set_intermediate_time ( double new_time ) { inter_time_ = new_time; }
-  void set_final_time ( double time ) { fin_time_ = time; }
-  void set_cycle ( int new_cycle );
-  void advance_time(double dT);
-  void update_total_component_concentration(Teuchos::RCP<Epetra_MultiVector>);
-  void update_total_component_concentration(const Epetra_MultiVector&);
-  void update_darcy_flux(const Epetra_Vector&);
-  void update_pressure(const Epetra_Vector&);
-  void update_lambda(const Epetra_Vector&);
-
-  // status methods
-  status_type get_status () const { return status; };
-  void set_status ( status_type new_status ) { status = new_status; }
-
-
-  // debug helpers
-  void set_darcy_flux(const Amanzi::AmanziGeometry::Point& u, const int mesh_block_id);
-  void set_darcy_flux(const Amanzi::AmanziGeometry::Point& u, const std::string region);
-  void set_water_saturation(const double ws);
-  void set_water_density(const double wd);
-  void set_zero_total_component_concentration();
-  void set_total_component_concentration(const double* conc, const int mesh_block_id); 
-  void set_total_component_concentration(const double* conc, const std::string region); 
-  void set_free_ion_concentrations(const double* conc, const std::string region); 
-  void set_porosity( const double phi );
-  void set_porosity( const double phi, const int mesh_block_id );
-  void set_porosity( const double phi, const std::string region );
-  void set_permeability (const double kappa);
-  void set_permeability (const double kappa, const int mesh_block_id);
-  void set_permeability (const double kappa, const std::string region);
-  void set_horizontal_permeability (const double kappa);
-  void set_horizontal_permeability (const double kappa, const int mesh_block_id);
-  void set_horizontal_permeability (const double kappa, const std::string region);  
-  void set_vertical_permeability (const double kappa);
-  void set_vertical_permeability (const double kappa, const int mesh_block_id);
-  void set_vertical_permeability (const double kappa, const std::string region);
-  void set_viscosity(const double mu);
-  void set_gravity(const double *g);
-  void set_number_of_components(const int n);
-  void set_specific_storage(const double ss, const std::string region);
-  void set_specific_yield(const double sy, const std::string region);
-
-  // set methods 
-  void set_darcy_flux ( const Epetra_Vector& darcy_flux_ );
-  void set_water_saturation ( const Epetra_Vector& water_saturation_ );
-  void set_prev_water_saturation ( const Epetra_Vector& prev_water_saturation_ );
-  void set_water_density ( const Epetra_Vector& water_density_ );
-  void set_porosity ( const Epetra_Vector& porosity_ );
-  void set_permeability ( const Epetra_Vector& permeability_ );
-  void set_vertical_permeability ( const Epetra_Vector& permeability_ );
-  void set_horizontal_permeability ( const Epetra_Vector& permeability_ );
-  void set_pressure ( const Epetra_Vector& pressure_ );
-  void set_lambda ( const Epetra_Vector& lambda_ );
-  void set_darcy_velocity ( const Epetra_MultiVector& darcy_velocity_ );
-  void set_total_component_concentration ( const Epetra_MultiVector& total_component_concentration_ );
-  void set_material_ids ( const Epetra_Vector& material_ids_ );
-  void set_particle_density( const Epetra_Vector& particle_density_);
-
-
-  void set_linear_pressure ( const Teuchos::ParameterList& ic_list, const std::string& region );
-  void set_uniform_pressure ( const Teuchos::ParameterList& ic_list, const std::string& region );
-  void set_file_pressure ( const Teuchos::ParameterList& ic_list, const std::string& region );
-  void set_linear_saturation ( const Teuchos::ParameterList& ic_list, const std::string& region );
-  void set_uniform_saturation ( const Teuchos::ParameterList& ic_list, const std::string& region );
-
-  // observation functions
-  double water_mass();
-  double point_value(const std::string& point_region, const std::string& comp_name);
-      
-  void DeriveDarcyVelocity();
-
-  void create_storage();
-  void CreateStoragePrimarySpecies(void);
-  void CreateStorageSecondaryActivityCoeff(const int size);
-  void CreateStorageMinerals(void);
-  void CreateStorageTotalSorbed(void);
-  void CreateStorageIonExchange(void);
-  void CreateStorageSurfaceComplexation(void);
-  void CreateStorageSorptionIsotherms(void);
-
-  void write_vis (Amanzi::Vis& vis, bool chemistry_enabled,  bool force=false);
-  void write_vis (Amanzi::Vis& vis, 
-                  Teuchos::RCP<Epetra_MultiVector> auxdata, 
-                  const std::vector<std::string>& auxnames, 
-                  bool chemistry_enabled, bool force=false);
-  void set_compnames(std::vector<std::string>& compnames_);
-  void set_compnames(Teuchos::Array<std::string>& compnames_);
-
-  void SetupSoluteNames(void);
-  void SetupMineralNames(void);
-  void SetupSorptionSiteNames(void);
-  void ExtractVolumeFromMesh(void);
-  void VerifyMaterialChemistry(void);
-  void VerifyMineralogy(const std::string& region_name,
-                        const Teuchos::ParameterList& minerals_list);
-  void VerifySorptionIsotherms(const std::string& region_name,
-                               const Teuchos::ParameterList& isotherms_list);
-  void VerifySorptionSites(const std::string& region_name,
-                           const Teuchos::ParameterList& sorption_sites_list);
-  void SetRegionMaterialChemistry(const std::string& region_name,
-                                  Teuchos::ParameterList* region_data);
-  void SetRegionMineralogy(const std::string& region_name,
-                           const Teuchos::ParameterList& mineralogy_list);
-  void SetRegionSorptionIsotherms(const std::string& region_name,
-                          const Teuchos::ParameterList& isotherm_list);
-  void SetRegionSorptionSites(const std::string& region_name,
-                              const Teuchos::ParameterList& sorption_sites_list);
-
-  void WriteChemistryToVis(Amanzi::Vis* vis);
-  void WriteFreeIonsToVis(Amanzi::Vis* vis);
-  void WriteTotalSorbedToVis(Amanzi::Vis* vis);
-  void WriteMineralsToVis(Amanzi::Vis* vis);
-  void WriteIsothermsToVis(Amanzi::Vis* vis);
-  void WriteSorptionSitesToVis(Amanzi::Vis* vis);
-  void WriteIonExchangeSitesToVis(Amanzi::Vis* vis);
-
-  Teuchos::RCP<const Epetra_Vector> volume() const {
-    return volume_;
-  }
-
-  Teuchos::RCP<Epetra_MultiVector> free_ion_concentrations() const {
-    return free_ion_concentrations_;
-  }
-
-  void set_free_ion_concentrations(const Epetra_MultiVector& free_ion_conc) {
-    *free_ion_concentrations_ = free_ion_conc;
-  }
-
-  Teuchos::RCP<Epetra_MultiVector> primary_activity_coeff() const {
-    return primary_activity_coeff_;
-  }
-
-  void set_primary_activity_coeff(const Epetra_MultiVector& primary_activity_coeff ) {
-    *primary_activity_coeff_ = primary_activity_coeff;
-  }
-
-  Teuchos::RCP<Epetra_MultiVector> secondary_activity_coeff() const {
-    return secondary_activity_coeff_;
-  }
-
-  void set_secondary_activity_coeff(const Epetra_MultiVector& secondary_activity_coeff ) {
-    *secondary_activity_coeff_ = secondary_activity_coeff;
-  }
-
-  int number_of_minerals(void) const {
-    return number_of_minerals_;
-  }
-
-  void set_number_of_minerals(const int n) {
-    number_of_minerals_ = n;
-  }
-
-  std::vector<std::string> mineral_names(void) const {
-    return mineral_names_;
-  }
-
-  void set_mineral_names(std::vector<std::string> mineral_names) {
-    mineral_names_ = mineral_names;
-  }
-  Teuchos::RCP<Epetra_MultiVector> mineral_volume_fractions() const {
-    return mineral_volume_fractions_;
-  }
-
-  void set_mineral_volume_fractions(const Epetra_MultiVector& mineral_volume_fractions) {
-    *mineral_volume_fractions_ = mineral_volume_fractions;
-  }
-
-  Teuchos::RCP<Epetra_MultiVector> mineral_specific_surface_area() const {
-    return mineral_specific_surface_area_;
-  }
-
-  void set_mineral_specific_surface_area(const Epetra_MultiVector& mineral_specific_surface_area) {
-    *mineral_specific_surface_area_ = mineral_specific_surface_area;
-  }
-
-  bool using_sorption(void) const {
-    return using_sorption_;
-  }
-
-  void set_using_sorption(const bool value) {
-    using_sorption_ = value;
-  }
-
-  Teuchos::RCP<Epetra_MultiVector> total_sorbed() const {
-    return total_sorbed_;
-  }
-
-  void set_total_sorbed(const Epetra_MultiVector& total_sorbed) {
-    *total_sorbed_ = total_sorbed;
-  }
-
-  int number_of_ion_exchange_sites(void) const {
-    return number_of_ion_exchange_sites_;
-  }
-
-  void set_number_of_ion_exchange_sites(const int n) {
-    number_of_ion_exchange_sites_ = n;
-  }
-
-  Teuchos::RCP<Epetra_MultiVector> ion_exchange_sites() const {
-    return ion_exchange_sites_;
-  }
-
-  void set_ion_exchange_sites(const Epetra_MultiVector& ion_exchange_sites) {
-    *ion_exchange_sites_ = ion_exchange_sites;
-  }
-
-  Teuchos::RCP<Epetra_MultiVector> ion_exchange_ref_cation_conc() const {
-    return ion_exchange_ref_cation_conc_;
-  }
-  
-  void set_ion_exchange_ref_cation_conc(const Epetra_MultiVector& ion_exchange_ref_cation_conc) {
-    *ion_exchange_ref_cation_conc_ = ion_exchange_ref_cation_conc;
-  }  
-
-
-  Teuchos::RCP<Epetra_MultiVector> surface_complex_free_site_conc() const {
-    return surface_complex_free_site_conc_;
-  }
-
-  void set_surface_complex_free_site_conc(const Epetra_MultiVector& surface_complex_free_site_conc) {
-    *surface_complex_free_site_conc_ = surface_complex_free_site_conc;
-  }
-
-  int number_of_sorption_sites(void) const {
-    return number_of_sorption_sites_;
-  }
-
-  void set_number_of_sorption_sites(const int n) {
-    number_of_sorption_sites_ = n;
-  }
-
-  Teuchos::RCP<Epetra_MultiVector> sorption_sites() const {
-    return sorption_sites_;
-  }
-
-  void set_sorption_sites(const Epetra_MultiVector& sorption_sites) {
-    *sorption_sites_ = sorption_sites;
-  }
-
-  bool use_sorption_isotherms(void) const {
-    return use_sorption_isotherms_;
-  }
-
-  void set_use_sorption_isotherms(const bool value) {
-    use_sorption_isotherms_ = value;
-  }
-
-  Teuchos::RCP<Epetra_MultiVector> isotherm_kd() const {
-    return isotherm_kd_;
-  }
-
-  void set_isotherm_kd (const Epetra_MultiVector& isotherm_kd ) {
-    *isotherm_kd_ = isotherm_kd;
-  }
-
-  Teuchos::RCP<Epetra_MultiVector> isotherm_freundlich_n() const {
-    return isotherm_freundlich_n_;
-  }
-
-  void set_isotherm_freundlich_n (const Epetra_MultiVector& isotherm_freundlich_n ) {
-    *isotherm_freundlich_n_ = isotherm_freundlich_n;
-  }  
-
-  Teuchos::RCP<Epetra_MultiVector> isotherm_langmuir_b() const {
-    return isotherm_langmuir_b_;
-  }
-
-  void set_isotherm_langmuir_b (const Epetra_MultiVector& isotherm_langmuir_b ) {
-    *isotherm_langmuir_b_ = isotherm_langmuir_b;
-  }
-
-  void set_specific_storage (const Epetra_Vector& spc_storage ) {
-    *specific_storage = spc_storage;
-  }
-  
-  void set_specific_yield (const Epetra_Vector& spc_yield ) {
-    *specific_yield = spc_yield;
-  }
->>>>>>> 5435a8e8
 
  private:
 
