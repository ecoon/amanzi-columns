--- conflicted
+++ resolved
@@ -52,9 +52,6 @@
 file(GLOB state_inc_files "*.hh")
 set(state_tpl_list ${Boost_LIBRARIES} ${Teuchos_LIBRARIES} ${Epetra_LIBRARIES})
 add_amanzi_library(state 
-<<<<<<< HEAD
-                   SOURCE State.cc StateFromFile.cc Restart.cc Vis.cc chemistry_data.cc HEADERS ${state_inc_files}
-=======
                    SOURCE State.cc
                           PK_State.cc
                           checkpoint.cc
@@ -72,7 +69,6 @@
 			  io_event.cc
 			  rank_evaluator.cc
                    HEADERS ${state_inc_files}
->>>>>>> 1bd278a4
                    LINK_LIBS atk functions output mesh ${state_tpl_libs})
 set_property(GLOBAL PROPERTY STATE_SOURCE_DIR ${MPC_SOURCE_DIR})
 set_property(GLOBAL PROPERTY STATE_BINARY_DIR ${MPC_BINARY_DIR})
