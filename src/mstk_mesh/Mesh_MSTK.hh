#ifndef _AMANZI_MESH_MSTK_H_
#define _AMANZI_MESH_MSTK_H_

<<<<<<< HEAD
#include <Epetra_MpiComm.h>

=======
>>>>>>> 7b4a4067
#include <Mesh.hh>
#include <Point.hh>

using namespace std;
#include <memory>
#include <vector>
#include <sstream>
#include <Epetra_MpiComm.h>

#include <MSTK.h>

namespace Amanzi {

  namespace AmanziMesh {

    class Mesh_MSTK : public virtual Mesh
    {
      
    private:

      MPI_Comm mpicomm;
      int myprocid, numprocs;

      Mesh_ptr mesh;
      //    MSTKComm *mstkcomm; Not defined - will define if we need it

      int serial_run;
  

      // Local handles to entity lists (Vertices, "Faces", "Cells")
  
      // For a surface mesh, "Faces" refers to mesh edges and "Cells"
      // refers to mesh faces
      //
      // For a solid mesh, "Faces" refers to mesh faces and "Cells"
      // refers to mesh regions
  
  
      // These are MSTK's definitions of types of parallel mesh entities
      // These definitions are slightly different from what Amanzi has defined
      //
      // There are 2 types of entities relevant to this code - Owned and Ghost
      //
      // 1. OWNED - owned by this processor
      //
      // 2. GHOST - not owned by this processor
  
      // ALL = OWNED + GHOST
  

      MSet_ptr AllVerts, OwnedVerts, NotOwnedVerts;
  
      MSet_ptr AllFaces, OwnedFaces, NotOwnedFaces;
  
      MSet_ptr AllCells, OwnedCells, GhostCells;


      // Attribute handle to store cell_type and original cell_type

      MAttrib_ptr celltype_att, orig_celltype_att, orig_celltopo_att;
      

      // Local ID to MSTK handle map

      std::vector<MEntity_ptr> vtx_id_to_handle;
      std::vector<MEntity_ptr> face_id_to_handle;
      std::vector<MEntity_ptr> cell_id_to_handle;


      // Maps

      Epetra_Map *cell_map_wo_ghosts_, *face_map_wo_ghosts_, *node_map_wo_ghosts_;
      Epetra_Map *cell_map_w_ghosts_, *face_map_w_ghosts_, *node_map_w_ghosts_;
  
  
      // Sets (material sets, sidesets, nodesets)
      // We store the number of sets in the whole problem regardless of whether
      // they are represented on this processor or not
      // We also store the IDs of the sets and the dimension of entities 
      // in those sets
  
      // We could also store a single array of setids and another array of setdims
      // like we do for Mesh_MOAB. Some code is easier this way and some code
      // easier the other way

      // Cannot use std::vector<int> because we cannot pass it into MPI routines

      int nmatsets, nsidesets, nnodesets;
      int *matset_ids, *sideset_ids, *nodeset_ids; 
                                              
  
  
      // flag whether to flip a face dir or not when returning nodes of a face
  
      bool *faceflip;
  
      // Private methods
      // ----------------------------
  
      void clear_internals_();

      void collapse_degen_edges();
      void label_celltype();

      void init_pvert_lists();
      void init_pface_lists();
      void init_pcell_lists();
      void init_pface_dirs();
  
      void init_id_handle_maps();
      void init_global_ids();
  
      void init_cell_map();
      void init_face_map();
      void init_node_map();
  
      void init_set_info();

    public:

      Mesh_MSTK (const char *filename, MPI_Comm comm, int space_dimension);
      ~Mesh_MSTK ();


      // Get parallel type of eneity
    
      Parallel_type entity_get_ptype(const Entity_kind kind, 
				     const Entity_ID entid) const;


      // Get cell type
    
      Cell_type cell_get_type(const Entity_ID cellid) const;
        
   
      //
      // General mesh information
      // -------------------------
      //
    
      // Number of entities of any kind (cell, face, node) and in a
      // particular category (OWNED, GHOST, USED)
    
      unsigned int num_entities (const Entity_kind kind,
				 const Parallel_type ptype) const;
    
    
      // Global ID of any entity
    
      unsigned int GID(const Entity_ID lid, const Entity_kind kind) const;
    
    
    
      //
      // Mesh Entity Adjacencies 
      //-------------------------


      // Downward Adjacencies
      //---------------------
    
      // Get faces of a cell.

      // On a distributed mesh, this will return all the faces of the
      // cell, OWNED or GHOST. The faces will be returned in a standard
      // order according to Exodus II convention.
    
      void cell_get_faces (const Entity_ID cellid, 
			   std::vector<Entity_ID> *faceids);
    
    
      // Get directions in which a cell uses face
      // In 3D, direction is 1 if face normal points out of cell
      // and -1 if face normal points into cell
      // In 2D, direction is 1 if face/edge is defined in the same
      // direction as the cell polygon, and -1 otherwise
    
      void cell_get_face_dirs (const Entity_ID cellid, 
			       std::vector<int> *face_dirs);
    
    
    
      // Get nodes of cell 
      // On a distributed mesh, all nodes (OWNED or GHOST) of the cell 
      // are returned
      // Nodes are returned in a standard order (Exodus II convention)
      // STANDARD CONVENTION WORKS ONLY FOR STANDARD CELL TYPES in 3D
      // For a general polyhedron this will return the nodes in
      // arbitrary order
      // In 2D, the nodes of the polygon will be returned in ccw order 
      // consistent with the face normal
    
      void cell_get_nodes (const Entity_ID cellid, 
			   std::vector<Entity_ID> *nodeids);
    
    
      // Get nodes of face 
      // On a distributed mesh, all nodes (OWNED or GHOST) of the face 
      // are returned
      // In 3D, the nodes of the face are returned in ccw order consistent
      // with the face normal
      // In 2D, nfnodes is 2
    
      void face_get_nodes (const Entity_ID faceid, 
			   std::vector<Entity_ID> *nodeids);
    


      // Upward adjacencies
      //-------------------
    
      // Cells of type 'ptype' connected to a node
    
      void node_get_cells (const Entity_ID nodeid, 
			   const Parallel_type ptype,
			   std::vector<Entity_ID> *cellids);
    
      // Faces of type 'ptype' connected to a node
    
      void node_get_faces (const Entity_ID nodeid, 
			   const Parallel_type ptype,
			   std::vector<Entity_ID> *faceids);
    
      // Get faces of ptype of a particular cell that are connected to the
      // given node
    
      void node_get_cell_faces (const Entity_ID nodeid, 
				const Entity_ID cellid,
				const Parallel_type ptype,
				std::vector<Entity_ID> *faceids);    
    
      // Cells connected to a face
    
      void face_get_cells (const Entity_ID faceid, 
			   const Parallel_type ptype,
			   std::vector<Entity_ID> *cellids);
    


      // Same level adjacencies
      //-----------------------

      // Face connected neighboring cells of given cell of a particular ptype
      // (e.g. a hex has 6 face neighbors)

      // The order in which the cellids are returned cannot be
      // guaranteed in general except when ptype = USED, in which case
      // the cellids will correcpond to cells across the respective
      // faces given by cell_get_faces

      void cell_get_face_adj_cells(const Entity_ID cellid,
				   const Parallel_type ptype,
				   std::vector<Entity_ID> *fadj_cellids);

      // Node connected neighboring cells of given cell
      // (a hex in a structured mesh has 26 node connected neighbors)
      // The cells are returned in no particular order

      void cell_get_node_adj_cells(const Entity_ID cellid,
				   const Parallel_type ptype,
				   std::vector<Entity_ID> *nadj_cellids);


    
      //
      // Mesh Topology for viz  
      //----------------------
      //
      // We need a special function because certain types of degenerate
      // hexes will not be recognized as any standard element type (hex,
      // pyramid, prism or tet). The original topology of this element 
      // without any collapsed nodes will be returned by this call.
    
    
      // Original cell type 
    
      Cell_type cell_get_type_4viz(const Entity_ID cellid) const;
    
    
      // See cell_get_nodes for details on node ordering
    
      void cell_get_nodes_4viz (const Entity_ID cellid, 
				std::vector<Entity_ID> *nodeids);
    
    
    
      //
      // Mesh entity geometry
      //--------------
      //
    
      // Node coordinates - 3 in 3D and 2 in 2D
    
      void node_get_coordinates (const Entity_ID nodeid, 
			     AmanziGeometry::Point *ncoord);
    
    
      // Face coordinates - conventions same as face_to_nodes call 
      // Number of nodes is the vector size divided by number of spatial dimensions
    
      void face_get_coordinates (const Entity_ID faceid, 
				 std::vector<AmanziGeometry::Point> *fcoords); 
    
      // Coordinates of cells in standard order (Exodus II convention)
      // STANDARD CONVENTION WORKS ONLY FOR STANDARD CELL TYPES IN 3D
      // For a general polyhedron this will return the node coordinates in
      // arbitrary order
      // Number of nodes is vector size divided by number of spatial dimensions
    
      void cell_get_coordinates (const Entity_ID cellid, 
			     std::vector<AmanziGeometry::Point> *ccoords);
    
    
      // Volume/Area of cell
      inline
      double cell_volume (const Entity_ID cellid) const;
    
      // Area/length of face
      inline
      double face_area(const Entity_ID faceid) const;
    
      // Centroid of cell
      inline
      AmanziGeometry::Point cell_centroid (const Entity_ID cell) const;
    
      // Normal to face
      // The vector is not normalized or in other words, this is an area
      // weighted normal
      inline 
      AmanziGeometry::Point face_normal (const Entity_ID face) const;
    
    
    
      //
      // Epetra maps
      //------------
    
    
      inline 
      const Epetra_Map& cell_epetra_map (bool include_ghost) const;
    
      inline 
      const Epetra_Map& face_epetra_map (bool include_ghost) const; 

      inline 
      const Epetra_Map& node_epetra_map (bool include_ghost) const;
    
    
    
    
      //
      // Boundary Conditions or Sets
      //----------------------------
      //
    
      // Number of sets containing entities of type 'kind' in mesh
    
      unsigned int num_sets(const Entity_kind kind) const;
    
    
      // Ids of sets containing entities of 'kind'

      void get_set_ids (const Entity_kind kind, std::vector<Set_ID> *setids);


      // Is this is a valid ID of a set containing entities of 'kind'

      bool valid_set_id (const Set_ID setid, const Entity_kind kind) const;


      // Get number of entities of type 'category' in set

      unsigned int get_set_size (const Set_ID setid, 
				 const Entity_kind kind,
				 const Parallel_type ptype);


      // Get list of entities of type 'category' in set

      void get_set_entities (const Set_ID setid, 
			     const Entity_kind kind, 
			     const Parallel_type ptype, 
			     std::vector<Entity_ID> *entids); 

    };




    //
    // Epetra maps
    //------------
    
    
    inline 
    const Epetra_Map& Mesh_MSTK::cell_epetra_map (const bool include_ghost) const
    {
      if (serial_run)
	return *cell_map_wo_ghosts_;
      else
	return (include_ghost ? *cell_map_w_ghosts_ : *cell_map_wo_ghosts_);
    }
    
    inline 
    const Epetra_Map& Mesh_MSTK::face_epetra_map (const bool include_ghost) const
    {
      if (serial_run)
	return *face_map_wo_ghosts_;
      else
	return (include_ghost ? *face_map_w_ghosts_ : *face_map_wo_ghosts_);
    }
    
    inline 
    const Epetra_Map& Mesh_MSTK::node_epetra_map (const bool include_ghost) const
    {
      if (serial_run)
	return *node_map_wo_ghosts_;
      else
	return (include_ghost ? *node_map_w_ghosts_ : *node_map_wo_ghosts_);
    }
    
    inline Parallel_type Mesh_MSTK::entity_get_ptype(const Entity_kind kind, const Entity_ID entid) const {
      MEntity_ptr ment;
      
      switch(kind) {
      case CELL:
	ment = (MEntity_ptr) cell_id_to_handle[entid];
	break;
      case FACE:
	ment = (MEntity_ptr) face_id_to_handle[entid];
	break;
      case NODE:
	ment = (MEntity_ptr) vtx_id_to_handle[entid];
	break;
      }
      
      if (MEnt_PType(ment) == PGHOST)
	return GHOST;
      else
	return OWNED;
    }

  } // End namespace AmanziMesh

} // End namespace Amanzi

#endif /* _AMANZI_MESH_MSTK_H_ */<|MERGE_RESOLUTION|>--- conflicted
+++ resolved
@@ -1,11 +1,7 @@
 #ifndef _AMANZI_MESH_MSTK_H_
 #define _AMANZI_MESH_MSTK_H_
 
-<<<<<<< HEAD
 #include <Epetra_MpiComm.h>
-
-=======
->>>>>>> 7b4a4067
 #include <Mesh.hh>
 #include <Point.hh>
 
