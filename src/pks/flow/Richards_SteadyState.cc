/*
  This is the flow component of the Amanzi code. 

  Copyright 2010-201x held jointly by LANS/LANL, LBNL, and PNNL. 
  Amanzi is released under the three-clause BSD License. 
  The terms of use and "as is" disclaimer for this license are 
  provided in the top-level COPYRIGHT file.

  Author: Konstantin Lipnikov (lipnikov@lanl.gov)
*/

#include <algorithm>
#include <vector>

#include "LinearOperatorFactory.hh"
#include "Richards_PK.hh"

namespace Amanzi {
namespace Flow {

/* ******************************************************************
*  Wrapper for advance to steady-state routines.                                                    
****************************************************************** */
int Richards_PK::AdvanceToSteadyState(double T0, double dT0)
{
  // update the axiliary flow state
  darcy_flux_copy->ScatterMasterToGhosted("face");

  // override internal parameters
  T_physics = ti_specs_sss_.T0 = T0;
  dT = ti_specs_sss_.dT0 = dT0;

  int ierr = 0;
  int ti_method = ti_specs_sss_.ti_method;
  if (ti_method == FLOW_TIME_INTEGRATION_PICARD) {
    ierr = AdvanceToSteadyState_Picard(ti_specs_sss_);
  } else if (ti_method == FLOW_TIME_INTEGRATION_BDF1) {
    ierr = AdvanceToSteadyState_BDF1(ti_specs_sss_);
  }

  Epetra_MultiVector& p = *solution->ViewComponent("cell");
  Epetra_MultiVector& ws = *S_->GetFieldData("water_saturation", passwd_)->ViewComponent("cell");
  Epetra_MultiVector& ws_prev = *S_->GetFieldData("prev_water_saturation", passwd_)->ViewComponent("cell");

  DeriveSaturationFromPressure(p, ws);
  ws_prev = ws;

  return ierr;
}


/* ******************************************************************* 
* Performs one time step of size dT using first-order time integrator.
******************************************************************* */
int Richards_PK::AdvanceToSteadyState_BDF1(TI_Specs& ti_specs)
{
  bool last_step = false;

  int max_itrs = ti_specs.max_itrs;
  double T0 = ti_specs.T0;
  double T1 = ti_specs.T1;
  double dT0 = ti_specs.dT0;

  int itrs = 0;
  while (itrs < max_itrs && T_physics < T1) {
    if (itrs == 0) {  // initialization of BDF1
      Teuchos::RCP<CompositeVector> udot = Teuchos::rcp(new CompositeVector(*solution));
      // I do not know how to calculate du/dt in a robust way.
      // ComputeUDot(T0, solution, udot);
      udot->PutScalar(0.0);
      bdf1_dae->SetInitialState(T0, solution, udot);

      UpdatePreconditioner(T0, solution, dT0);
    }

    while (bdf1_dae->TimeStep(dT, dTnext, solution)) {
      dT = dTnext;
    }
    bdf1_dae->CommitSolution(dT, solution);

    T_physics = bdf1_dae->time();
    dT = dTnext;
    itrs++;

    double Tdiff = T1 - T_physics;
    if (dTnext > Tdiff) {
      dT = Tdiff * 0.99999991;  // To avoid hitting the wrong BC
      last_step = true;
    }
    if (last_step && dT < 1e-3) break;
  }

  ti_specs.num_itrs = itrs;
  return 0;
}


/* ******************************************************************
* Calculates steady-state solution assuming that absolute and
* relative permeabilities do not depend explicitly on time.
* This is the experimental method.                                                 
****************************************************************** */
int Richards_PK::AdvanceToSteadyState_Picard(TI_Specs& ti_specs)
{
  // create verbosity object
  VerboseObject* vo = new VerboseObject("Amanzi::Picard", *rp_list_); 

  CompositeVector  solution_old(*solution);
  CompositeVector& solution_new = *solution;
  CompositeVector  residual(*solution);

  Epetra_MultiVector& pold_cell = *solution_old.ViewComponent("cell");
  Epetra_MultiVector& pnew_cell = *solution_new.ViewComponent("cell");

  // update steady state boundary conditions
  double time = T_physics;
  bc_pressure->Compute(time);
  bc_flux->Compute(time);
  if (shift_water_table_.getRawPtr() == NULL)
    bc_head->Compute(time);
  else
    bc_head->ComputeShift(time, shift_water_table_->Values());

  // update steady state source conditons
  if (src_sink != NULL) {
    if (src_sink_distribution & CommonDefs::DOMAIN_FUNCTION_ACTION_DISTRIBUTE_PERMEABILITY) {
      src_sink->ComputeDistribute(time, time, Kxy->Values()); 
    } else {
      src_sink->ComputeDistribute(time, time, NULL);
    }
  }

  int max_itrs_nonlinear = ti_specs.max_itrs;
  double residual_tol_nonlinear = ti_specs.residual_tol;

  int itrs = 0;
  double L2norm, L2error = 1.0;

  while (L2error > residual_tol_nonlinear && itrs < max_itrs_nonlinear) {
    // update dynamic boundary conditions
    bc_seepage->Compute(time);
    ComputeBCs(*solution);

    // update permeabilities
    darcy_flux_copy->ScatterMasterToGhosted("face");
    rel_perm_->Compute(*solution);

    RelativePermeabilityUpwindFn func1 = &RelativePermeability::Value;
    upwind_->Compute(*darcy_flux_upwind, bc_model, bc_value, *rel_perm_->Krel(), *rel_perm_->Krel(), func1);

    RelativePermeabilityUpwindFn func2 = &RelativePermeability::Derivative;
    upwind_->Compute(*darcy_flux_upwind, bc_model, bc_value, *rel_perm_->dKdP(), *rel_perm_->dKdP(), func2);

    // create algebraic problem (matrix = preconditioner)
    op_preconditioner_->Init();
    op_preconditioner_diff_->UpdateMatrices(darcy_flux_copy, Teuchos::null);
    op_preconditioner_->ApplyBCs(op_bc_);

    Teuchos::RCP<CompositeVector> rhs = op_preconditioner_->rhs();  // export RHS from the matrix class
    if (src_sink != NULL) AddSourceTerms(*rhs);

    // create preconditioner
<<<<<<< HEAD
    op_preconditioner_->AssembleMatrix();
    op_preconditioner_->InitPreconditioner(ti_specs.preconditioner_name, preconditioner_list_);
=======
    int schema_prec_dofs = op_preconditioner_->schema_prec_dofs(); 
    op_preconditioner_->AssembleMatrix(schema_prec_dofs);
    op_preconditioner_->InitPreconditioner(ti_specs.preconditioner_name, *preconditioner_list_);
>>>>>>> e9b5d371

    // check convergence of non-linear residual
    op_preconditioner_->ComputeResidual(solution_new, residual);
    residual.Norm2(&L2error);
    rhs->Norm2(&L2norm);
    L2error /= L2norm;

    // solve linear problem
<<<<<<< HEAD
    AmanziSolvers::LinearOperatorFactory<Operators::Operator, CompositeVector, CompositeVectorSpace> factory;
    Teuchos::RCP<AmanziSolvers::LinearOperator<Operators::Operator, CompositeVector, CompositeVectorSpace> >
       solver = factory.Create(ti_specs.solver_name, linear_operator_list_, op_preconditioner_);
=======
    AmanziSolvers::LinearOperatorFactory<Operators::OperatorDiffusion, CompositeVector, CompositeVectorSpace> factory;
    Teuchos::RCP<AmanziSolvers::LinearOperator<Operators::OperatorDiffusion, CompositeVector, CompositeVectorSpace> >
       solver = factory.Create(ti_specs.solver_name, *linear_operator_list_, op_preconditioner_);
>>>>>>> e9b5d371

    solver->ApplyInverse(*rhs, *solution);

    int num_itrs_linear = solver->num_itrs();
    double linear_residual = solver->residual();

    // update relaxation
    double relaxation;
    relaxation = CalculateRelaxationFactor(pold_cell, pnew_cell);

    if (vo->getVerbLevel() >= Teuchos::VERB_HIGH) {
      Teuchos::OSTab tab = vo->getOSTab();
      *(vo->os()) << itrs << ": ||r||=" << L2error << " relax=" << relaxation 
                  << " lin_solver(" << linear_residual << ", " << num_itrs_linear << ")" << std::endl;
    }

    solution_new.Update(1.0 - relaxation, solution_old, relaxation);
    solution_old = solution_new;

    T_physics += dT;
    itrs++;
  }

  ti_specs.num_itrs = itrs;

  delete vo;
  return 0;
}


/* ******************************************************************
* Calculate relaxation factor.                                                       
****************************************************************** */
double Richards_PK::CalculateRelaxationFactor(const Epetra_MultiVector& uold,
                                              const Epetra_MultiVector& unew)
{ 
  double relaxation = 1.0;

  if (error_control_ & FLOW_TI_ERROR_CONTROL_SATURATION) {
    Epetra_MultiVector dSdP(uold);
    rel_perm_->DerivedSdP(uold, dSdP);

    for (int c = 0; c < ncells_owned; c++) {
      double diff = dSdP[0][c] * fabs(unew[0][c] - uold[0][c]);
      if (diff > 3e-2) relaxation = std::min(relaxation, 3e-2 / diff);
    }
  }

  if (error_control_ & FLOW_TI_ERROR_CONTROL_PRESSURE) {
    for (int c = 0; c < ncells_owned; c++) {
      double diff = fabs(unew[0][c] - uold[0][c]);
      double umax = std::max(fabs(unew[0][c]), fabs(uold[0][c]));
      if (diff > 1e-2 * umax) relaxation = std::min(relaxation, 1e-2 * umax / diff);
    }
  }

#ifdef HAVE_MPI
  double relaxation_tmp = relaxation;
  mesh_->get_comm()->MinAll(&relaxation_tmp, &relaxation, 1);  // find the global minimum
#endif

  return relaxation;
}

}  // namespace Flow
}  // namespace Amanzi
<|MERGE_RESOLUTION|>--- conflicted
+++ resolved
@@ -160,14 +160,8 @@
     if (src_sink != NULL) AddSourceTerms(*rhs);
 
     // create preconditioner
-<<<<<<< HEAD
     op_preconditioner_->AssembleMatrix();
-    op_preconditioner_->InitPreconditioner(ti_specs.preconditioner_name, preconditioner_list_);
-=======
-    int schema_prec_dofs = op_preconditioner_->schema_prec_dofs(); 
-    op_preconditioner_->AssembleMatrix(schema_prec_dofs);
     op_preconditioner_->InitPreconditioner(ti_specs.preconditioner_name, *preconditioner_list_);
->>>>>>> e9b5d371
 
     // check convergence of non-linear residual
     op_preconditioner_->ComputeResidual(solution_new, residual);
@@ -176,15 +170,9 @@
     L2error /= L2norm;
 
     // solve linear problem
-<<<<<<< HEAD
     AmanziSolvers::LinearOperatorFactory<Operators::Operator, CompositeVector, CompositeVectorSpace> factory;
     Teuchos::RCP<AmanziSolvers::LinearOperator<Operators::Operator, CompositeVector, CompositeVectorSpace> >
-       solver = factory.Create(ti_specs.solver_name, linear_operator_list_, op_preconditioner_);
-=======
-    AmanziSolvers::LinearOperatorFactory<Operators::OperatorDiffusion, CompositeVector, CompositeVectorSpace> factory;
-    Teuchos::RCP<AmanziSolvers::LinearOperator<Operators::OperatorDiffusion, CompositeVector, CompositeVectorSpace> >
        solver = factory.Create(ti_specs.solver_name, *linear_operator_list_, op_preconditioner_);
->>>>>>> e9b5d371
 
     solver->ApplyInverse(*rhs, *solution);
 
