/*
  This is the input component of the Amanzi code. 

  Copyright 2010-201x held jointly by LANS/LANL, LBNL, and PNNL. 
  Amanzi is released under the three-clause BSD License. 
  The terms of use and "as is" disclaimer for this license are 
  provided in the top-level COPYRIGHT file.

  Authors: Konstantin Lipnikov (lipnikov@lanl.gov)
*/

#include <sstream>
#include <fstream>
#include <string>
#include <algorithm>

// TPLs
#include <boost/lambda/lambda.hpp>
#include <boost/bind.hpp>
#include <boost/algorithm/string.hpp>

#include "errors.hh"
#include "exceptions.hh"
#include "dbc.hh"

#define  BOOST_FILESYTEM_NO_DEPRECATED
#include "boost/filesystem/operations.hpp"
#include "boost/filesystem/path.hpp"
#include "boost/format.hpp"
#include "boost/lexical_cast.hpp"

#include "xercesc/dom/DOM.hpp"
#include "xercesc/util/XMLString.hpp"
#include "xercesc/util/PlatformUtils.hpp"
#include "xercesc/parsers/XercesDOMParser.hpp"
#include "xercesc/parsers/DOMLSParserImpl.hpp"
#include "xercesc/framework/StdOutFormatTarget.hpp"
#include "xercesc/util/OutOfMemoryException.hpp"

// Amanzi's
#include "ErrorHandler.hpp"
#include "InputConverter.hh"

namespace Amanzi {
namespace AmanziInput {

<<<<<<< HEAD
XERCES_CPP_NAMESPACE_USE

/* ******************************************************************
* Initialization of xercecs document.
****************************************************************** */
void InputConverter::Init(const std::string& xmlfilename, bool& valid)
=======
XercesDOMParser* CreateXMLParser()
>>>>>>> 74e60e7c
{
  XMLPlatformUtils::Initialize();

  // Set up an XML DOM parser.
  XercesDOMParser* parser = new XercesDOMParser();
  parser->setExitOnFirstFatalError(true);
  parser->setValidationConstraintFatal(true);
  parser->setValidationScheme(XercesDOMParser::Val_Never);
  parser->setDoNamespaces(true);
  parser->setCreateCommentNodes(false);
  parser->useCachedGrammarInParse(true);

  return parser;
}

xercesc::DOMDocument* OpenXMLInput(XercesDOMParser* parser,
                                   const std::string& xml_input)
{
  // Open, parse, and return the document.
  AmanziErrorHandler* errorHandler = new AmanziErrorHandler();
  parser->setErrorHandler(errorHandler);

  try {
    parser->parse(xml_input.c_str());
  }
  catch (const OutOfMemoryException& e) {
    std::cerr << "OutOfMemoryException" << std::endl;
    Exceptions::amanzi_throw(Errors::Message("Ran out of memory while parsing the input file. Aborting."));
  }
  catch (...) {
    Exceptions::amanzi_throw(Errors::Message("Errors occured while parsing the input file. Aborting."));
  }

  parser->setErrorHandler(NULL);
  delete errorHandler;
  xercesc::DOMDocument* doc = parser->getDocument();
  return doc;
}

InputConverter::InputConverter(const std::string& input_filename):
  xmlfilename_(input_filename),
  doc_(NULL),
  parser_(NULL)
{
  parser_ = CreateXMLParser();
  doc_ = OpenXMLInput(parser_, input_filename);
  FilterNodes(doc_, "comments");
}

<<<<<<< HEAD
  // check that XML has version 2.x or version 1.x spec
  MemoryManager mm;
  DOMElement* element = doc_->getDocumentElement();
  valid = (strcmp(mm.transcode(element->getTagName()), "amanzi_input") == 0);
=======
InputConverter::InputConverter(const std::string& input_filename,
                               xercesc::DOMDocument* input_doc):
  xmlfilename_(input_filename),
  doc_(input_doc),
  parser_(NULL)
{
  FilterNodes(doc_, "comments");
}
>>>>>>> 74e60e7c

InputConverter::~InputConverter()
{
//  if (doc_ != NULL)
//    delete doc_;
  if (parser_ != NULL)
    delete parser_;
}

XERCES_CPP_NAMESPACE_USE

/* ******************************************************************
* Filters out all nodes named "filter" starting with node "parent".
****************************************************************** */
void InputConverter::FilterNodes(DOMNode* parent, const std::string& filter)
{
  DOMNodeList* children = parent->getChildNodes();
  MemoryManager mm;
  
  for (int i = 0; i < children->getLength(); ++i) {
    DOMNode* child = children->item(i);
  
    if (child->getNodeType() == DOMNode::ELEMENT_NODE) {
      if (mm.transcode(child->getNodeName()) == filter) {
        parent->removeChild(child);
      } else {
        FilterNodes(child, filter);
      }
    }
  }
}

/* ******************************************************************
* Populates protected std::map constants_.
****************************************************************** */
void InputConverter::ParseConstants_()
{
  MemoryManager mm;

  char *tagname, *text;
  DOMNodeList *node_list, *children;

  // process constants: we ignore type of generic constants.
  node_list = doc_->getElementsByTagName(mm.transcode("constants"));
  if (node_list->getLength() == 0) return;

  children = node_list->item(0)->getChildNodes();
  for (int i = 0; i < children->getLength(); ++i) {
    DOMNode* inode = children->item(i);
    if (inode->getNodeType() != DOMNode::ELEMENT_NODE) continue;
    
    std::string name, type, value;
    char* tagname = mm.transcode(inode->getNodeName());   
    if (strcmp(tagname, "constant") == 0 ||
        strcmp(tagname, "time_constant") == 0 ||
        strcmp(tagname, "numerical_constant") == 0 ||
        strcmp(tagname, "area_mass_flux_constant") == 0) {
      DOMElement* element = static_cast<DOMElement*>(inode);
      if (element->hasAttribute(mm.transcode("name"))) {
        text = mm.transcode(element->getAttribute(mm.transcode("name")));
        name = text;
      } else {
        ThrowErrorMissattr_("constants", "attribute", "name", "constant");
      }

      if (element->hasAttribute(mm.transcode("value"))) {
        text = mm.transcode(element->getAttribute(mm.transcode("value")));
        value = text;
      } else {
        ThrowErrorMissattr_("constants", "attribute", "value", "constant");
      }

      if (constants_.find(name) != constants_.end()) {
        Errors::Message msg;
        msg << "An error occurred during parsing node \"constants\"\n";
        msg << "Name \"" << name << "\" is repeated.\n";
        msg << "Please correct and try again \n";
        Exceptions::amanzi_throw(msg);
      } 

      constants_[name] = value;
    }
  }
}



/* ******************************************************************
* Return node described by the list of consequtive names tags 
* separated by commas. It 
****************************************************************** */
DOMNode* InputConverter::GetUniqueElementByTagsString_(
    const std::string& tags, bool& flag)
{
  flag = false;

  MemoryManager mm;
  DOMNode* node = NULL;

  std::vector<std::string> tag_names = CharToStrings_(tags.c_str());
  if (tag_names.size() == 0) return node;

  if (tag_names.size() == 1)
  {
    // We only need the top-level (hopefully unique) tag.
    DOMElement* root = doc_->getDocumentElement();
    return GetChildByName_(root, tag_names[0], flag);
  }

  // get the first node
  DOMNodeList* node_list = doc_->getElementsByTagName(mm.transcode(tag_names[0].c_str()));
  if (node_list->getLength() != 1) return node;
  node = node_list->item(0);

  for (int n = 1; n < tag_names.size(); ++n) {
    DOMNodeList* children = node->getChildNodes();
    int ntag(0);
    for (int i = 0; i < children->getLength(); i++) {
      DOMNode* inode = children->item(i);
      if (DOMNode::ELEMENT_NODE == inode->getNodeType()) {
        char* tagname = mm.transcode(inode->getNodeName());   
        if (strcmp(tagname, tag_names[n].c_str()) == 0) {
          node = inode;
          ntag++;
        }
      }
    }
    if (ntag != 1) return node;
  }

  flag = true;
  return node;
}


/* ******************************************************************
* Return node described by the list of consequtive names tags 
* separated by commas.
****************************************************************** */
DOMNode* InputConverter::GetUniqueElementByTagsString_(
    const DOMNode* node1, const std::string& tags, bool& flag)
{
  DOMNode* node;

  flag = false;
  std::vector<std::string> tag_names = CharToStrings_(tags.c_str());
  if (tag_names.size() == 0) return node;

  // get the first node
  node = const_cast<DOMNode*>(node1);

  for (int n = 0; n < tag_names.size(); ++n) {
    DOMNodeList* children = node->getChildNodes();
    int ntag(0);
    for (int i = 0; i < children->getLength(); i++) {
      DOMNode* inode = children->item(i);
      if (DOMNode::ELEMENT_NODE == inode->getNodeType()) {
        char* tagname = XMLString::transcode(inode->getNodeName());   
        if (strcmp(tagname, tag_names[n].c_str()) == 0) {
          node = inode;
          ntag++;
        }
        XMLString::release(&tagname);
      }
    }
    if (ntag != 1) return node;
  }

  flag = true;
  return node;
}


/* ******************************************************************
* Returns the child with the given attribute name and value.
****************************************************************** */
DOMElement* InputConverter::GetUniqueChildByAttribute_(
    xercesc::DOMNode* node, const char* attr_name, const std::string& attr_value,
    bool& flag, bool exception)
{
  flag = false;

  MemoryManager mm;
  int n(0);
  DOMElement* child = NULL;
	
  DOMNodeList* children = node->getChildNodes();
  for (int i = 0; i < children->getLength(); ++i) {
    DOMNode* inode = children->item(i);
    if (inode->getNodeType() != DOMNode::ELEMENT_NODE) continue;

    DOMElement* element = static_cast<DOMElement*>(inode);
    if (element->hasAttribute(mm.transcode(attr_name))) {
      char* text = mm.transcode(element->getAttribute(mm.transcode(attr_name)));
      if (strcmp(text, attr_value.c_str()) == 0) {
        child = element;
        n++;
      }
    }
  }
  if (n == 1) flag = true;

  // exception
  if (!flag && exception) {
    Errors::Message msg;
    char* node_name = mm.transcode(node->getNodeName());
    msg << "Node \"" << node_name << "\" has no unique child with attribute \""
        << attr_name << "\" = \"" << attr_value << "\"\n";
    Exceptions::amanzi_throw(msg);
  }

  return child;
}


/* ******************************************************************
* Extracts children of the given node with the given name,
****************************************************************** */
std::vector<xercesc::DOMNode*> InputConverter::GetChildren_(
    xercesc::DOMNode* node, const std::string& name, bool& flag, bool exception)
{
  flag = false;

  MemoryManager mm;
  int n(0), m(0);
  std::vector<DOMNode*> namedChildren;

  DOMNodeList* children = node->getChildNodes();
  for (int i = 0; i < children->getLength(); ++i) {
    DOMNode* inode = children->item(i);
    if (inode->getNodeType() != DOMNode::ELEMENT_NODE) continue;

    char* text = mm.transcode(inode->getNodeName());
    if (name == text) {
      namedChildren.push_back(inode);
      flag = true;
    }
  }

  // exception
  if (!flag and exception) {
    char* tagname = mm.transcode(node->getNodeName());
    Errors::Message msg;
    msg << "Amanzi::InputConverter: node \"" << tagname << "\" must have same elements\n";
    if (n) msg << "  The first element is \"" << name << "\".\n";
    msg << "  Please correct and try again.\n";
    Exceptions::amanzi_throw(msg);
  }

  return namedChildren;
}

xercesc::DOMElement* InputConverter::GetChildByName_(
    xercesc::DOMNode* node, const std::string& childName, bool& flag, bool exception)
{
  flag = false;

  MemoryManager mm;
  int n(0), m(0);
  DOMNode* child = NULL;

  DOMNodeList* children = node->getChildNodes();
  for (int i = 0; i < children->getLength(); ++i) {
    DOMNode* inode = children->item(i);
    if (inode->getNodeType() != DOMNode::ELEMENT_NODE) continue;

    char* text = mm.transcode(inode->getNodeName());
    if (childName == text) {
      child = inode;
      flag = true;
      break;
    }
  }

  // exception
  if (!flag and exception) {
    Errors::Message msg;
    char* nodeName = mm.transcode(node->getNodeName());
    msg << "Amanzi::InputConverter: child node \"" << childName << "\" was not found for node \"" << nodeName << "\".\n";
    Exceptions::amanzi_throw(msg);
  }

  return static_cast<DOMElement*>(child);

}

/* ******************************************************************
* Extracts children and verifies that their have the common tagname.
* The name is the name of the first element.
****************************************************************** */
std::vector<DOMNode*> InputConverter::GetSameChildNodes_(
    DOMNode* node, std::string& name, bool& flag, bool exception)
{
  flag = false;

  MemoryManager mm;
  int n(0), m(0);
  std::vector<DOMNode*> same;

  DOMNodeList* children = node->getChildNodes();
  for (int i = 0; i < children->getLength(); ++i) {
    DOMNode* inode = children->item(i);
    if (inode->getNodeType() != DOMNode::ELEMENT_NODE) continue;

    char* text = mm.transcode(inode->getNodeName());
    if (n == 0) name = text;
    if (strcmp(name.c_str(), text) == 0) {
      same.push_back(inode);
      n++;
    } 
    m++;
  }
  if (n == m) flag = true;

  // exception
  if (!flag && exception) {
    char* tagname = mm.transcode(node->getNodeName());
    Errors::Message msg;
    msg << "Node \"" << tagname << "\" must have similar elements.\n";
    if (n) msg << "The first element is \"" << name << "\".\n";
    msg << "Please correct and try again.\n";
    Exceptions::amanzi_throw(msg);
  }

  return same;
}


/* ******************************************************************
* Extract atribute of type double.
****************************************************************** */
double InputConverter::GetAttributeValueD_(
    DOMElement* elem, const char* attr_name, bool exception, double default_val)
{
  double val;
  MemoryManager mm;

  if (elem != NULL && elem->hasAttribute(mm.transcode(attr_name))) {
    char* text = mm.transcode(elem->getAttribute(mm.transcode(attr_name)));
    if (constants_.find(text) != constants_.end()) {  // check constants list
      val = TimeStringToValue_(constants_[text]);
    } else {
      val = TimeCharToValue_(text);
    }
  } else if (!exception) {
    val = default_val;
  } else {
    char* tagname = mm.transcode(elem->getNodeName());
    ThrowErrorMissattr_(tagname, "attribute", attr_name, tagname);
  }

  return val;
}


/* ******************************************************************
* Extract atribute of type int.
****************************************************************** */
int InputConverter::GetAttributeValueL_(
    DOMElement* elem, const char* attr_name, bool exception, int default_val)
{
  int val;
  MemoryManager mm;

  if (elem != NULL && elem->hasAttribute(mm.transcode(attr_name))) {
    char* text = mm.transcode(elem->getAttribute(mm.transcode(attr_name)));
    if (constants_.find(text) != constants_.end()) {  // check constants list
      val = std::strtol(constants_[text].c_str(), NULL, 10);
    } else {
      val = std::strtol(text, NULL, 10);
    }
  } else if (! exception) {
    val = default_val;
  } else {
    char* tagname = mm.transcode(elem->getNodeName());
    ThrowErrorMissattr_(tagname, "attribute", attr_name, tagname);
  }

  return val;
}


/* ******************************************************************
* Extract atribute of type std::string.
****************************************************************** */
std::string InputConverter::GetAttributeValueS_(
    DOMElement* elem, const char* attr_name, bool exception, std::string default_val)
{
  std::string val;
  MemoryManager mm;

  if (elem != NULL && elem->hasAttribute(mm.transcode(attr_name))) {
    val = mm.transcode(elem->getAttribute(mm.transcode(attr_name)));
    boost::algorithm::trim(val);
    // check the list of global constants
    if (constants_.find(val) != constants_.end()) val = constants_[val];
  } else if (!exception) {
    val = default_val;
  } else {
    char* tagname = mm.transcode(elem->getNodeName());
    ThrowErrorMissattr_(tagname, "attribute", attr_name, tagname);
  }

  return val;
}


/* ******************************************************************
* Extract attribute of type vector<double>.
****************************************************************** */
std::vector<double> InputConverter::GetAttributeVector_(
    DOMElement* elem, const char* attr_name, bool exception)
{
  std::vector<double> val;
  MemoryManager mm;

  if (elem != NULL && elem->hasAttribute(mm.transcode(attr_name))) {
    char* text_content = mm.transcode(elem->getAttribute(mm.transcode(attr_name)));
    val = MakeCoordinates_(text_content);
  } else if (exception) {
    char* tagname = mm.transcode(elem->getNodeName());
    ThrowErrorMissattr_(tagname, "attribute", attr_name, tagname);
  }

  return val;
}

/* ******************************************************************
* Extract attribute of type vector<string>.
****************************************************************** */
std::vector<std::string> InputConverter::GetAttributeVectorS_(DOMElement* elem, const char* attr_name, bool exception)
{
  std::vector<std::string> val;
  MemoryManager mm;

  if (elem->hasAttribute(mm.transcode(attr_name))) {
    char* text_content = mm.transcode(elem->getAttribute(mm.transcode(attr_name)));
    val = CharToStrings_(text_content);
  } else if (exception) {
    char* tagname = mm.transcode(elem->getNodeName());
    ThrowErrorMissattr_(tagname, "attribute", attr_name, tagname);
  }

  return val;
}

std::string InputConverter::GetChildValueS_(
    xercesc::DOMNode* node, const std::string& childName, bool& flag, bool exception)
{
  MemoryManager mm;

  std::string val;
  flag = false;

  DOMNodeList* children = node->getChildNodes();
  for (int i = 0; i < children->getLength(); ++i) 
  {
    DOMNode* inode = children->item(i);
    char* tagname = mm.transcode(inode->getNodeName());   
    if (childName == tagname)
    {
      val = mm.transcode(inode->getTextContent());
      flag = true;
      break;
    }
  }

  if (!flag and exception)
  {
    char* nodeName = mm.transcode(node->getNodeName());
    ThrowErrorMisschild_(nodeName, childName, nodeName);
  }

  return val;
}

std::vector<std::string> InputConverter::GetChildVectorS_(
    xercesc::DOMNode* node, const std::string& childName, bool& flag, bool exception)
{
  MemoryManager mm;

  std::vector<std::string> val;
  flag = false;

  DOMNodeList* children = node->getChildNodes();
  for (int i = 0; i < children->getLength(); ++i) 
  {
    DOMNode* inode = children->item(i);
    char* tagname = mm.transcode(inode->getNodeName());   
    if (childName == tagname)
    {
      val = CharToStrings_(mm.transcode(inode->getTextContent()));
      flag = true;
      break;
    }
  }

  if (!flag and exception)
  {
    char* nodeName = mm.transcode(node->getNodeName());
    ThrowErrorMisschild_(nodeName, childName, nodeName);
  }

  return val;
}

/* ******************************************************************
* Extract atribute of type std::string.
****************************************************************** */
std::string InputConverter::GetAttributeValueS_(
    DOMElement* elem, const char* attr_name, const char* options)
{
  std::string val;
  val = GetAttributeValueS_(elem, attr_name);

  std::vector<std::string> names = CharToStrings_(options);
  for (std::vector<std::string>::iterator it = names.begin(); it != names.end(); ++it) {
    if (val == *it) return val;
  }

  MemoryManager mm;
  char* tagname = mm.transcode(elem->getNodeName());
  Errors::Message msg;
  msg << "Validation of attribute \"" << attr_name << "\""
      << " for element \"" << tagname << "\" failed.\n";
  msg << "Available options: \"" << options << "\".\n";
  msg << "Please correct and try again.\n";
  Exceptions::amanzi_throw(msg);

  return val;
}


/* ******************************************************************
* Extract text content and verify it .
****************************************************************** */
std::string InputConverter::GetTextContentS_(
    DOMNode* node, const char* options, bool exception)
{
  std::string val;

  MemoryManager mm;
  val = TrimString_(mm.transcode(node->getTextContent()));

  std::vector<std::string> names = CharToStrings_(options);
  for (std::vector<std::string>::iterator it = names.begin(); it != names.end(); ++it) {
    if (val == *it) return val;
  }

  char* tagname = mm.transcode(node->getNodeName());
  Errors::Message msg;
  msg << "Validation of content \"" << val << "\" for node \"" << tagname << "\" failed.\n";
  msg << "Available options: \"" << options << "\".\n";
  msg << "Please correct and try again.\n";
  Exceptions::amanzi_throw(msg);
}


/* ******************************************************************
* Find positing in the array.
****************************************************************** */
int InputConverter::GetPosition_(const std::vector<std::string>& names, const std::string& name)
{
  for (int i = 0; i < names.size(); ++i) {
    if (strcmp(names[i].c_str(), name.c_str()) == 0) return i;
  }

  Errors::Message msg;
  msg << "Vector of names (e.g. solutes) has no \"" << name << "\".\n";
  msg << "Please correct and try again.\n";
  Exceptions::amanzi_throw(msg);

  return -1;
}


/* ******************************************************************
* Converts string of names separated by comma to array of strings.
****************************************************************** */
std::vector<std::string> InputConverter::CharToStrings_(const char* namelist)
{
  char* tmp1 = new char[strlen(namelist) + 1];
  strcpy(tmp1, namelist);

  std::vector<std::string> regs;
  char* tmp2;
  tmp2 = strtok(tmp1, ",");
  if (tmp2 == NULL) {
    // No commas in the string means that it's a single name.
    regs.push_back(namelist);
  }

  while (tmp2 != NULL) {
    std::string str(tmp2);
    boost::algorithm::trim(str);
    regs.push_back(str);
    tmp2 = strtok(NULL, ",");
  }

  delete[] tmp1;
  return regs;
}


/* ******************************************************************
* Empty
****************************************************************** */
double InputConverter::TimeStringToValue_(const std::string& time_value)
{
  double time;
  char* tmp = strcpy(new char[time_value.size() + 1], time_value.c_str());
  time = TimeCharToValue_(tmp);
  delete[] tmp;

  return time;
}


/* ******************************************************************
* Get default time unit from units, convert plain time values if not seconds.
****************************************************************** */
double InputConverter::TimeCharToValue_(const char* time_value)
{
  double time;
  char* tmp1 = strcpy(new char[strlen(time_value) + 1], time_value);
  char* tmp2 = strtok(tmp1, ";, ");

  time = std::strtod(tmp2, NULL);
  tmp2 = strtok(NULL, ";,");

  if (tmp2 != NULL) {
    if (strcmp(tmp2, "y") == 0) { 
      time *= 365.25 * 24.0 * 3600.0;
    } else if (strcmp(tmp2, "m") == 0) {
      time *= 365.25 * 2.0 * 3600.0;
    } else if (strcmp(tmp2, "d") == 0) {
      time *= 24.0 * 3600.0;
    } else if (strcmp(tmp2, "h") == 0) {
      time *= 3600.0;
    }
  }
  
  delete[] tmp1;
  return time;
}


/* ******************************************************************
* Converts coordinate string to an array of doubles.
****************************************************************** */
std::vector<double> InputConverter::MakeCoordinates_(const std::string& array)
{
  std::vector<double> coords;
  char* tmp1 = strcpy(new char[array.size() + 1], array.c_str());
  char* tmp2 = strtok(tmp1, "(, ");

  while (tmp2 != NULL) {
    std::string str(tmp2);
    boost::algorithm::trim(str);
    coords.push_back(std::strtod(str.c_str(), NULL));
    tmp2 = strtok(NULL, ",");
  }

  delete[] tmp1;
  return coords;
}

/* ******************************************************************
* Empty
****************************************************************** */
std::string InputConverter::TrimString_(char* tmp)
{
  std::string str(tmp);
  boost::algorithm::trim(str);
  return str;
}

/* *******************************************************************
* Generate error message when list is empty.
******************************************************************* */
int InputConverter::IsEmpty(DOMNodeList* node_list, const std::string& name, bool exception)
{
  int n = node_list->getLength();
  if (n == 0 && exception) {
    Errors::Message msg;
    msg << "Mandatory element \"" << name << "\" is missing.\n";
    msg << "Please correct and try again.\n";
    Exceptions::amanzi_throw(msg);
  }

  return n;
}


/* *******************************************************************
* Generate unified error message for ill-formed element
******************************************************************* */
void InputConverter::ThrowErrorIllformed_(
    const std::string& section, const std::string& type, const std::string& ill_formed)
{
  Errors::Message msg;
  msg << "An error occurred during parsing node \"" << section << "\"\n";
  msg << "Missing or ill-formed \"" << type << "\" for \"" << ill_formed << "\".\n";
  msg << "Please correct and try again.\n";
  Exceptions::amanzi_throw(msg);
}


/* *****************************************************************************
* Generate unified error message for ill-formed element with options provided
***************************************************************************** */
void InputConverter::ThrowErrorIllformed_(
    const std::string& section, const std::string& type, const std::string& ill_formed, const std::string& options)
{
  Errors::Message msg;
  msg << "An error occurred during parsing node \"" << section << "\"\n";
  msg << "Missing or ill-formed " << type << " for \"" << ill_formed << "\"\n";
  msg << "Valid options are: " << options << "\n";
  msg << "Please correct and try again.\n" ;
  Exceptions::amanzi_throw(msg);
}


/* *******************************************************************
* Generate unified error message for missing item
******************************************************************* */
void InputConverter::ThrowErrorMissattr_(
    const std::string& section, const std::string& type, const std::string& missing, const std::string& name)
{
  Errors::Message msg;
  msg << "An error occurred during parsing node \"" << section << "\"\n";
  msg << "No " << type << " \"" << missing << "\" found for \"" << name << "\".\n";
  msg << "Please correct and try again \n";
  Exceptions::amanzi_throw(msg);
}

/* *******************************************************************
* Generate unified error message for missing child
******************************************************************* */
void InputConverter::ThrowErrorMisschild_(
    const std::string& section, const std::string& missing, const std::string& name)
{
  Errors::Message msg;
  msg << "Amanzi::InputConverter: an error occurred during parsing node \"" << section << "\"\n";
  msg << "  No child \"" << missing << "\" found for \"" << name << "\".\n";
  msg << "  Please correct and try again \n";
  Exceptions::amanzi_throw(msg);
}

}  // namespace AmanziInput
}  // namespace Amanzi<|MERGE_RESOLUTION|>--- conflicted
+++ resolved
@@ -44,16 +44,7 @@
 namespace Amanzi {
 namespace AmanziInput {
 
-<<<<<<< HEAD
-XERCES_CPP_NAMESPACE_USE
-
-/* ******************************************************************
-* Initialization of xercecs document.
-****************************************************************** */
-void InputConverter::Init(const std::string& xmlfilename, bool& valid)
-=======
 XercesDOMParser* CreateXMLParser()
->>>>>>> 74e60e7c
 {
   XMLPlatformUtils::Initialize();
 
@@ -103,12 +94,6 @@
   FilterNodes(doc_, "comments");
 }
 
-<<<<<<< HEAD
-  // check that XML has version 2.x or version 1.x spec
-  MemoryManager mm;
-  DOMElement* element = doc_->getDocumentElement();
-  valid = (strcmp(mm.transcode(element->getTagName()), "amanzi_input") == 0);
-=======
 InputConverter::InputConverter(const std::string& input_filename,
                                xercesc::DOMDocument* input_doc):
   xmlfilename_(input_filename),
@@ -117,7 +102,6 @@
 {
   FilterNodes(doc_, "comments");
 }
->>>>>>> 74e60e7c
 
 InputConverter::~InputConverter()
 {
