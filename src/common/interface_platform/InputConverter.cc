/*
  Input Converter

  Copyright 2010-201x held jointly by LANS/LANL, LBNL, and PNNL. 
  Amanzi is released under the three-clause BSD License. 
  The terms of use and "as is" disclaimer for this license are 
  provided in the top-level COPYRIGHT file.

  Authors: Konstantin Lipnikov (lipnikov@lanl.gov)
*/

#include <sstream>
#include <fstream>
#include <string>
#include <algorithm>

// TPLs
#include <boost/lambda/lambda.hpp>
#include <boost/bind.hpp>
#include <boost/algorithm/string.hpp>

#include "errors.hh"
#include "exceptions.hh"
#include "dbc.hh"

#define  BOOST_FILESYTEM_NO_DEPRECATED
#include "boost/filesystem/operations.hpp"
#include "boost/filesystem/path.hpp"
#include "boost/format.hpp"
#include "boost/lexical_cast.hpp"

#include "xercesc/dom/DOM.hpp"
#include "xercesc/util/XMLString.hpp"
#include "xercesc/util/PlatformUtils.hpp"
#include "xercesc/parsers/XercesDOMParser.hpp"
#include "xercesc/parsers/DOMLSParserImpl.hpp"
#include "xercesc/framework/StdOutFormatTarget.hpp"
#include "xercesc/util/OutOfMemoryException.hpp"

// Amanzi's
#include "ErrorHandler.hpp"
#include "InputConverter.hh"

namespace Amanzi {
namespace AmanziInput {

/* ******************************************************************
* Non-member function: returns parser.
****************************************************************** */
XercesDOMParser* CreateXMLParser()
{
  XMLPlatformUtils::Initialize();

  // Set up an XML DOM parser.
  XercesDOMParser* parser = new XercesDOMParser();
  parser->setExitOnFirstFatalError(true);
  parser->setValidationConstraintFatal(true);
  parser->setValidationScheme(XercesDOMParser::Val_Never);
  parser->setDoNamespaces(true);
  parser->setCreateCommentNodes(false);
  parser->useCachedGrammarInParse(true);

  return parser;
}

/* ******************************************************************
* Non-member function: returns xercesc document.
****************************************************************** */
xercesc::DOMDocument* OpenXMLInput(XercesDOMParser* parser,
                                   const std::string& xml_input)
{
  // Open, parse, and return the document.
  AmanziErrorHandler* errorHandler = new AmanziErrorHandler();
  parser->setErrorHandler(errorHandler);

  try {
    parser->parse(xml_input.c_str());
  }
  catch (const OutOfMemoryException& e) {
    std::cerr << "OutOfMemoryException" << std::endl;
    Exceptions::amanzi_throw(Errors::Message("Ran out of memory while parsing the input file. Aborting."));
  }
  catch (...) {
    Exceptions::amanzi_throw(Errors::Message("Errors occured while parsing the input file. Aborting."));
  }

  parser->setErrorHandler(NULL);
  delete errorHandler;
  xercesc::DOMDocument* doc = parser->getDocument();
  return doc;
}


/* ******************************************************************
* Various constructors.
****************************************************************** */
InputConverter::InputConverter(const std::string& input_filename):
    xmlfilename_(input_filename),
    doc_(NULL),
    parser_(NULL)
{
  parser_ = CreateXMLParser();
  doc_ = OpenXMLInput(parser_, input_filename);
  FilterNodes(doc_, "comments");
}

InputConverter::InputConverter(const std::string& input_filename,
                               xercesc::DOMDocument* input_doc):
    xmlfilename_(input_filename),
    doc_(input_doc),
    parser_(NULL)
{
  FilterNodes(doc_, "comments");
}

InputConverter::~InputConverter()
{
  // if (doc_ != NULL)
  //   delete doc_;
  if (parser_ != NULL)
    delete parser_;
}

XERCES_CPP_NAMESPACE_USE

/* ******************************************************************
* Filters out all nodes named "filter" starting with node "parent".
****************************************************************** */
void InputConverter::FilterNodes(DOMNode* parent, const std::string& filter)
{
  DOMNodeList* children = parent->getChildNodes();
  MemoryManager mm;
  
  for (int i = 0; i < children->getLength(); ++i) {
    DOMNode* child = children->item(i);
  
    if (child->getNodeType() == DOMNode::ELEMENT_NODE) {
      if (mm.transcode(child->getNodeName()) == filter) {
        parent->removeChild(child);
      } else {
        FilterNodes(child, filter);
      }
    }
  }
}


/* ******************************************************************
* Check the version number.
****************************************************************** */
void InputConverter::ParseVersion_()
{
  MemoryManager mm;
  
  DOMNodeList* node_list = doc_->getElementsByTagName(mm.transcode("amanzi_input"));
  if (node_list->getLength() > 0) {
    std::string version = GetAttributeValueS_(static_cast<DOMElement*>(node_list->item(0)), "version");
    
    int major, minor, micro;
    
    std::stringstream ss;
    ss << version;
    std::string ver;
    
    try {
      getline(ss, ver, '.');
      major = boost::lexical_cast<int>(ver);
      
      getline(ss, ver, '.');
      minor = boost::lexical_cast<int>(ver);
      
      getline(ss,ver);
      micro = boost::lexical_cast<int>(ver);
    }
    catch (...) {
      Errors::Message msg("The version string in the input file '" + version + 
                          "' has the wrong format, use I.J.K.");
      Exceptions::amanzi_throw(msg);
    }

    if ((major != AMANZI_SPEC_VERSION_MAJOR) ||
        (minor != AMANZI_SPEC_VERSION_MINOR) || 
        (micro != AMANZI_SPEC_VERSION_MICRO)) {
      std::stringstream ss;
      ss << AMANZI_SPEC_VERSION_MAJOR << "." << AMANZI_SPEC_VERSION_MINOR << "." << AMANZI_SPEC_VERSION_MICRO;

      Errors::Message msg;
      msg << "The input version " << version << " is not supported. "
          << "Supported versions: "<< ss.str() << ".\n";
      Exceptions::amanzi_throw(msg);
    }
  } else {
    // amanzi input description did not exist, error
    Errors::Message msg("Amanzi input description does not exist <amanzi_input version=...>");
    Exceptions::amanzi_throw(msg);
  }
}


/* ******************************************************************
* Populates protected std::map constants_.
****************************************************************** */
void InputConverter::ParseConstants_()
{
  MemoryManager mm;

  char *tagname, *text;
  DOMNode* node;
  DOMNodeList *node_list, *children;
  DOMElement* element;

  // process constants: we ignore type of generic constants.
  node_list = doc_->getElementsByTagName(mm.transcode("constants"));
  if (node_list->getLength() == 0) return;

  children = node_list->item(0)->getChildNodes();
  for (int i = 0; i < children->getLength(); ++i) {
    DOMNode* inode = children->item(i);
    if (inode->getNodeType() != DOMNode::ELEMENT_NODE) continue;
    element = static_cast<DOMElement*>(inode);
    
    std::string name, value, type(TYPE_NOT_CONSTANT);
    char* tagname = mm.transcode(inode->getNodeName());   
    if (strcmp(tagname, "constant") == 0) {
      type = GetAttributeValueS_(element, "type");
    } else if (strcmp(tagname, "time_constant") == 0) {
      type = TYPE_TIME;
    } else if (strcmp(tagname, "numerical_constant") == 0) {
      type = TYPE_NUMERICAL;
    } else if (strcmp(tagname, "area_mass_flux_constant") == 0) {
      type = TYPE_AREA_MASS_FLUX;
    }

    if (type != TYPE_NOT_CONSTANT) {
      name = GetAttributeValueS_(element, "name");
      value = GetAttributeValueS_(element, "value");

      if (type == TYPE_TIME) {
        constants_time_[name] = value;
      } else if (type == TYPE_NUMERICAL) {
        constants_numerical_[name] = value;
      } else if (type == TYPE_AREA_MASS_FLUX) {
        constants_area_mass_flux_[name] = value;
      } else if (type == TYPE_NONE) {
        constants_[name] = value;
      }
    }
  }
}


/* ******************************************************************
* Returns node specified by the list of consequtive names tags 
* separated by commas. Only the first tag may be not unique.
****************************************************************** */
DOMNode* InputConverter::GetUniqueElementByTagsString_(
    const std::string& tags, bool& flag)
{
  flag = false;

  MemoryManager mm;
<<<<<<< HEAD
  DOMNode* node = NULL;
=======
  DOMNode* node;
  DOMNode* node_good;
>>>>>>> 181031f4

  std::vector<std::string> tag_names = CharToStrings_(tags.c_str());
  if (tag_names.size() == 0) return node;

  if (tag_names.size() == 1)
  {
    // We only need the top-level (hopefully unique) tag.
    DOMElement* root = doc_->getDocumentElement();
    return GetChildByName_(root, tag_names[0], flag);
  }

  // get the first node
  DOMNodeList* node_list = doc_->getElementsByTagName(mm.transcode(tag_names[0].c_str()));
  int nnodes = node_list->getLength();
  if (nnodes == 0) return node;

  int icnt(0);
  for (int k = 0; k < nnodes; ++k) {
    node = node_list->item(k);

    bool found(true);
    for (int n = 1; n < tag_names.size(); ++n) {
      DOMNodeList* children = node->getChildNodes();
      int ntag(0);
      for (int i = 0; i < children->getLength(); i++) {
        DOMNode* inode = children->item(i);
        if (DOMNode::ELEMENT_NODE == inode->getNodeType()) {
          char* tagname = mm.transcode(inode->getNodeName());   
          if (strcmp(tagname, tag_names[n].c_str()) == 0) {
            node = inode;
            ntag++;
          }
        }
      }
      if (ntag != 1) {
        found = false;
        break;
      }
    }

    if (found) {
      icnt++;
      node_good = node;
    }
  }

  flag = (icnt == 1);
  return node_good;
}


/* ******************************************************************
* Return node described by the list of consequtive names tags 
* separated by commas.
****************************************************************** */
DOMNode* InputConverter::GetUniqueElementByTagsString_(
    const DOMNode* node1, const std::string& tags, bool& flag)
{
  DOMNode* node;

  flag = false;
  std::vector<std::string> tag_names = CharToStrings_(tags.c_str());
  if (tag_names.size() == 0) return node;

  // get the first node
  node = const_cast<DOMNode*>(node1);

  for (int n = 0; n < tag_names.size(); ++n) {
    DOMNodeList* children = node->getChildNodes();
    int ntag(0);
    for (int i = 0; i < children->getLength(); i++) {
      DOMNode* inode = children->item(i);
      if (DOMNode::ELEMENT_NODE == inode->getNodeType()) {
        char* tagname = XMLString::transcode(inode->getNodeName());   
        if (strcmp(tagname, tag_names[n].c_str()) == 0) {
          node = inode;
          ntag++;
        }
        XMLString::release(&tagname);
      }
    }
    if (ntag != 1) return node;
  }

  flag = true;
  return node;
}


/* ******************************************************************
* Returns the child with the given attribute name and value.
****************************************************************** */
DOMElement* InputConverter::GetUniqueChildByAttribute_(
    xercesc::DOMNode* node, const char* attr_name, const std::string& attr_value,
    bool& flag, bool exception)
{
  flag = false;

  MemoryManager mm;
  int n(0);
  DOMElement* child = NULL;
	
  DOMNodeList* children = node->getChildNodes();
  for (int i = 0; i < children->getLength(); ++i) {
    DOMNode* inode = children->item(i);
    if (inode->getNodeType() != DOMNode::ELEMENT_NODE) continue;

    DOMElement* element = static_cast<DOMElement*>(inode);
    if (element->hasAttribute(mm.transcode(attr_name))) {
      char* text = mm.transcode(element->getAttribute(mm.transcode(attr_name)));
      if (strcmp(text, attr_value.c_str()) == 0) {
        child = element;
        n++;
      }
    }
  }
  if (n == 1) flag = true;

  // exception
  if (!flag && exception) {
    Errors::Message msg;
    char* node_name = mm.transcode(node->getNodeName());
    msg << "Node \"" << node_name << "\" has no unique child with attribute \""
        << attr_name << "\" = \"" << attr_value << "\"\n";
    Exceptions::amanzi_throw(msg);
  }

  return child;
}


/* ******************************************************************
* Extracts children of the given node with the given name,
****************************************************************** */
std::vector<xercesc::DOMNode*> InputConverter::GetChildren_(
    xercesc::DOMNode* node, const std::string& name, bool& flag, bool exception)
{
  flag = false;

  MemoryManager mm;
  int n(0), m(0);
  std::vector<DOMNode*> namedChildren;

  DOMNodeList* children = node->getChildNodes();
  for (int i = 0; i < children->getLength(); ++i) {
    DOMNode* inode = children->item(i);
    if (inode->getNodeType() != DOMNode::ELEMENT_NODE) continue;

    char* text = mm.transcode(inode->getNodeName());
    if (name == text) {
      namedChildren.push_back(inode);
      flag = true;
    }
  }

  // exception
  if (!flag and exception) {
    char* tagname = mm.transcode(node->getNodeName());
    Errors::Message msg;
    msg << "Amanzi::InputConverter: node \"" << tagname << "\" must have same elements\n";
    if (n) msg << "  The first element is \"" << name << "\".\n";
    msg << "  Please correct and try again.\n";
    Exceptions::amanzi_throw(msg);
  }

  return namedChildren;
}

xercesc::DOMElement* InputConverter::GetChildByName_(
    xercesc::DOMNode* node, const std::string& childName, bool& flag, bool exception)
{
  flag = false;

  MemoryManager mm;
  int n(0), m(0);
  DOMNode* child = NULL;

  DOMNodeList* children = node->getChildNodes();
  for (int i = 0; i < children->getLength(); ++i) {
    DOMNode* inode = children->item(i);
    if (inode->getNodeType() != DOMNode::ELEMENT_NODE) continue;

    char* text = mm.transcode(inode->getNodeName());
    if (childName == text) {
      child = inode;
      flag = true;
      break;
    }
  }

  // exception
  if (!flag and exception) {
    Errors::Message msg;
    char* nodeName = mm.transcode(node->getNodeName());
    msg << "Amanzi::InputConverter: child node \"" << childName << "\" was not found for node \"" << nodeName << "\".\n";
    Exceptions::amanzi_throw(msg);
  }

  return static_cast<DOMElement*>(child);

}

/* ******************************************************************
* Extracts children and verifies that their have the common tagname.
* The name is the name of the first element.
****************************************************************** */
std::vector<DOMNode*> InputConverter::GetSameChildNodes_(
    DOMNode* node, std::string& name, bool& flag, bool exception)
{
  flag = false;

  MemoryManager mm;
  int n(0), m(0);
  std::vector<DOMNode*> same;

  DOMNodeList* children = node->getChildNodes();
  for (int i = 0; i < children->getLength(); ++i) {
    DOMNode* inode = children->item(i);
    if (inode->getNodeType() != DOMNode::ELEMENT_NODE) continue;

    char* text = mm.transcode(inode->getNodeName());
    if (n == 0) name = text;
    if (strcmp(name.c_str(), text) == 0) {
      same.push_back(inode);
      n++;
    } 
    m++;
  }
  if (n == m) flag = true;

  // exception
  if (!flag && exception) {
    char* tagname = mm.transcode(node->getNodeName());
    Errors::Message msg;
    msg << "Node \"" << tagname << "\" must have similar elements.\n";
    if (n) msg << "The first element is \"" << name << "\".\n";
    msg << "Please correct and try again.\n";
    Exceptions::amanzi_throw(msg);
  }

  return same;
}


/* ******************************************************************
* Extract attribute of type double.
****************************************************************** */
double InputConverter::GetAttributeValueD_(
    DOMElement* elem, const char* attr_name,
    const std::string& type, bool exception, double default_val)
{
  double val;
  MemoryManager mm;

  std::string text, parsed, found_type;
  if (elem != NULL && elem->hasAttribute(mm.transcode(attr_name))) {
    text = mm.transcode(elem->getAttribute(mm.transcode(attr_name)));

    // process constants
    found_type = GetConstantType_(text, parsed);
    val = TimeStringToValue_(parsed);

    // no checks for two types
    if (found_type == TYPE_NONE ||
        found_type == TYPE_NOT_CONSTANT) found_type = type;

    if (type != found_type) {
      Errors::Message msg;
      msg << "Usage of constant \"" << text << "\" of type=" << found_type 
          << ". Expect type=" << type << ".\n";
      Exceptions::amanzi_throw(msg);
    }
  } else if (!exception) {
    val = default_val;
  } else {
    char* tagname = mm.transcode(elem->getNodeName());
    ThrowErrorMissattr_(tagname, "attribute", attr_name, tagname);
  }

  return val;
}


/* ******************************************************************
* Extract atribute of type int.
****************************************************************** */
int InputConverter::GetAttributeValueL_(
    DOMElement* elem, const char* attr_name,
    const std::string& type, bool exception, int default_val)
{
  int val;
  MemoryManager mm;

  std::string text, parsed, found_type;
  if (elem != NULL && elem->hasAttribute(mm.transcode(attr_name))) {
    text = mm.transcode(elem->getAttribute(mm.transcode(attr_name)));

    // process constants 
    found_type = GetConstantType_(text, parsed);
    val = std::strtol(parsed.c_str(), NULL, 10);

    // no checks for two types
    if (found_type == TYPE_NONE ||
        found_type == TYPE_NOT_CONSTANT) found_type = type;

    if (type != found_type) {
      Errors::Message msg;
      msg << "Usage of constant \"" << text << "\" of type=" << found_type 
          << ". Expect type=" << type << ".\n";
      Exceptions::amanzi_throw(msg);
    }
  } else if (! exception) {
    val = default_val;
  } else {
    char* tagname = mm.transcode(elem->getNodeName());
    ThrowErrorMissattr_(tagname, "attribute", attr_name, tagname);
  }

  return val;
}


/* ******************************************************************
* Extract atribute of type std::string.
****************************************************************** */
std::string InputConverter::GetAttributeValueS_(
    DOMElement* elem, const char* attr_name,
    const std::string& type, bool exception, std::string default_val)
{
  std::string val;
  MemoryManager mm;

  std::string text, found_type;
  if (elem != NULL && elem->hasAttribute(mm.transcode(attr_name))) {
    text = mm.transcode(elem->getAttribute(mm.transcode(attr_name)));
    boost::algorithm::trim(text);

    // check the list of global constants
    found_type = GetConstantType_(text, val);

    // no checks for two types
    if (found_type == TYPE_NONE ||
        found_type == TYPE_NOT_CONSTANT) found_type = type;

    if (type != found_type) {
      Errors::Message msg;
      msg << "Usage of constant \"" << text << "\" of type=" << found_type 
          << ". Expect type=" << type << ".\n";
      Exceptions::amanzi_throw(msg);
    }
  } else if (!exception) {
    val = default_val;
  } else {
    char* tagname = mm.transcode(elem->getNodeName());
    ThrowErrorMissattr_(tagname, "attribute", attr_name, tagname);
  }

  return val;
}


/* ******************************************************************
* Extract attribute of type vector<double>.
****************************************************************** */
std::vector<double> InputConverter::GetAttributeVector_(
    DOMElement* elem, const char* attr_name, bool exception)
{
  std::vector<double> val;
  MemoryManager mm;

  if (elem != NULL && elem->hasAttribute(mm.transcode(attr_name))) {
    char* text_content = mm.transcode(elem->getAttribute(mm.transcode(attr_name)));
    val = MakeCoordinates_(text_content);
  } else if (exception) {
    char* tagname = mm.transcode(elem->getNodeName());
    ThrowErrorMissattr_(tagname, "attribute", attr_name, tagname);
  }

  return val;
}

/* ******************************************************************
* Extract attribute of type vector<string>.
****************************************************************** */
std::vector<std::string> InputConverter::GetAttributeVectorS_(DOMElement* elem, const char* attr_name, bool exception)
{
  std::vector<std::string> val;
  MemoryManager mm;

  if (elem->hasAttribute(mm.transcode(attr_name))) {
    char* text_content = mm.transcode(elem->getAttribute(mm.transcode(attr_name)));
    val = CharToStrings_(text_content);
  } else if (exception) {
    char* tagname = mm.transcode(elem->getNodeName());
    ThrowErrorMissattr_(tagname, "attribute", attr_name, tagname);
  }

  return val;
}

std::string InputConverter::GetChildValueS_(
    xercesc::DOMNode* node, const std::string& childName, bool& flag, bool exception)
{
  MemoryManager mm;

  std::string val;
  flag = false;

  DOMNodeList* children = node->getChildNodes();
  for (int i = 0; i < children->getLength(); ++i) 
  {
    DOMNode* inode = children->item(i);
    char* tagname = mm.transcode(inode->getNodeName());   
    if (childName == tagname)
    {
      val = mm.transcode(inode->getTextContent());
      flag = true;
      break;
    }
  }

  if (!flag and exception)
  {
    char* nodeName = mm.transcode(node->getNodeName());
    ThrowErrorMisschild_(nodeName, childName, nodeName);
  }

  return val;
}

std::vector<std::string> InputConverter::GetChildVectorS_(
    xercesc::DOMNode* node, const std::string& childName, bool& flag, bool exception)
{
  MemoryManager mm;

  std::vector<std::string> val;
  flag = false;

  DOMNodeList* children = node->getChildNodes();
  for (int i = 0; i < children->getLength(); ++i) 
  {
    DOMNode* inode = children->item(i);
    char* tagname = mm.transcode(inode->getNodeName());   
    if (childName == tagname)
    {
      val = CharToStrings_(mm.transcode(inode->getTextContent()));
      flag = true;
      break;
    }
  }

  if (!flag and exception)
  {
    char* nodeName = mm.transcode(node->getNodeName());
    ThrowErrorMisschild_(nodeName, childName, nodeName);
  }

  return val;
}

/* ******************************************************************
* Extract atribute of type std::string.
****************************************************************** */
std::string InputConverter::GetAttributeValueS_(
    DOMElement* elem, const char* attr_name, const char* options)
{
  std::string val;
  val = GetAttributeValueS_(elem, attr_name);

  std::vector<std::string> names = CharToStrings_(options);
  for (std::vector<std::string>::iterator it = names.begin(); it != names.end(); ++it) {
    if (val == *it) return val;
  }

  MemoryManager mm;
  char* tagname = mm.transcode(elem->getNodeName());
  Errors::Message msg;
  msg << "Validation of attribute \"" << attr_name << "\""
      << " for element \"" << tagname << "\" failed.\n";
  msg << "Available options: \"" << options << "\".\n";
  msg << "Please correct and try again.\n";
  Exceptions::amanzi_throw(msg);

  return val;
}


/* ******************************************************************
* Extract text content and verify it .
****************************************************************** */
std::string InputConverter::GetTextContentS_(
    DOMNode* node, const char* options, bool exception)
{
  std::string val;

  MemoryManager mm;
  std::string text = TrimString_(mm.transcode(node->getTextContent()));
  GetConstantType_(text, val);

  std::vector<std::string> names = CharToStrings_(options);
  for (std::vector<std::string>::iterator it = names.begin(); it != names.end(); ++it) {
    if (val == *it) return val;
  }

  char* tagname = mm.transcode(node->getNodeName());
  Errors::Message msg;
  msg << "Validation of content \"" << val << "\" for node \"" << tagname << "\" failed.\n";
  msg << "Available options: \"" << options << "\".\n";
  msg << "Please correct and try again.\n";
  Exceptions::amanzi_throw(msg);
  return "";
}


/* ******************************************************************
* Find positing in the array.
****************************************************************** */
std::string InputConverter::GetConstantType_(
    const std::string& val, std::string& parsed_val)
{
  std::string type;
  if (constants_time_.find(val) != constants_time_.end()) {
    type = TYPE_TIME;
    parsed_val = constants_time_[val];
  } else if (constants_numerical_.find(val) != constants_numerical_.end()) {
    type = TYPE_NUMERICAL;
    parsed_val = constants_numerical_[val];
  } else if (constants_area_mass_flux_.find(val) != constants_area_mass_flux_.end()) {
    type = TYPE_AREA_MASS_FLUX;
    parsed_val = constants_area_mass_flux_[val];
  } else if (constants_.find(val) != constants_.end()) {
    type = TYPE_NONE;
    parsed_val = constants_[val];
  } else {
    type = TYPE_NOT_CONSTANT;
    parsed_val = val;
  }

  return type;
}


/* ******************************************************************
* Find positing in the array.
****************************************************************** */
int InputConverter::GetPosition_(const std::vector<std::string>& names, const std::string& name)
{
  for (int i = 0; i < names.size(); ++i) {
    if (strcmp(names[i].c_str(), name.c_str()) == 0) return i;
  }

  Errors::Message msg;
  msg << "Vector of names (e.g. solutes) has no \"" << name << "\".\n";
  msg << "Please correct and try again.\n";
  Exceptions::amanzi_throw(msg);

  return -1;
}


/* ******************************************************************
* Converts string of names separated by comma to array of strings.
****************************************************************** */
std::vector<std::string> InputConverter::CharToStrings_(const char* namelist)
{
  char* tmp1 = new char[strlen(namelist) + 1];
  strcpy(tmp1, namelist);

  std::vector<std::string> regs;
  char* tmp2;
  tmp2 = strtok(tmp1, ",");
  if (tmp2 == NULL) {
    // No commas in the string means that it's a single name.
    regs.push_back(namelist);
  }

  while (tmp2 != NULL) {
    std::string str(tmp2);
    boost::algorithm::trim(str);
    regs.push_back(str);
    tmp2 = strtok(NULL, ",");
  }

  delete[] tmp1;
  return regs;
}


/* ******************************************************************
* Empty
****************************************************************** */
double InputConverter::TimeStringToValue_(const std::string& time_value)
{
  double time;
  char* tmp = strcpy(new char[time_value.size() + 1], time_value.c_str());
  time = TimeCharToValue_(tmp);
  delete[] tmp;

  return time;
}


/* ******************************************************************
* Get default time unit from units, convert plain time values if not seconds.
****************************************************************** */
double InputConverter::TimeCharToValue_(const char* time_value)
{
  double time;
  char* tmp1 = strcpy(new char[strlen(time_value) + 1], time_value);
  char* tmp2 = strtok(tmp1, ";, ");

  time = std::strtod(tmp2, NULL);
  tmp2 = strtok(NULL, ";,");

  if (tmp2 != NULL) {
    if (strcmp(tmp2, "y") == 0) { 
      time *= 365.25 * 24.0 * 3600.0;
    } else if (strcmp(tmp2, "m") == 0) {
      time *= 365.25 * 2.0 * 3600.0;
    } else if (strcmp(tmp2, "d") == 0) {
      time *= 24.0 * 3600.0;
    } else if (strcmp(tmp2, "h") == 0) {
      time *= 3600.0;
    }
  }
  
  delete[] tmp1;
  return time;
}


/* ******************************************************************
* Converts coordinate string to an array of doubles.
****************************************************************** */
std::vector<double> InputConverter::MakeCoordinates_(const std::string& array)
{
  std::vector<double> coords;
  char* tmp1 = strcpy(new char[array.size() + 1], array.c_str());
  char* tmp2 = strtok(tmp1, "(, ");

  while (tmp2 != NULL) {
    std::string str(tmp2);
    boost::algorithm::trim(str);
    coords.push_back(std::strtod(str.c_str(), NULL));
    tmp2 = strtok(NULL, ",");
  }

  delete[] tmp1;
  return coords;
}

/* ******************************************************************
* Empty
****************************************************************** */
std::string InputConverter::TrimString_(char* tmp)
{
  std::string str(tmp);
  boost::algorithm::trim(str);
  return str;
}

/* *******************************************************************
* Generate error message when list is empty.
******************************************************************* */
int InputConverter::IsEmpty(DOMNodeList* node_list, const std::string& name, bool exception)
{
  int n = node_list->getLength();
  if (n == 0 && exception) {
    Errors::Message msg;
    msg << "Mandatory element \"" << name << "\" is missing.\n";
    msg << "Please correct and try again.\n";
    Exceptions::amanzi_throw(msg);
  }

  return n;
}


/* *******************************************************************
* Generate unified error message for ill-formed element
******************************************************************* */
void InputConverter::ThrowErrorIllformed_(
    const std::string& section, const std::string& type, const std::string& ill_formed)
{
  Errors::Message msg;
  msg << "An error occurred during parsing node \"" << section << "\"\n";
  msg << "Missing or ill-formed \"" << type << "\" for \"" << ill_formed << "\".\n";
  msg << "Please correct and try again.\n";
  Exceptions::amanzi_throw(msg);
}


/* *****************************************************************************
* Generate unified error message for ill-formed element with options provided
***************************************************************************** */
void InputConverter::ThrowErrorIllformed_(
    const std::string& section, const std::string& type, const std::string& ill_formed, const std::string& options)
{
  Errors::Message msg;
  msg << "An error occurred during parsing node \"" << section << "\"\n";
  msg << "Missing or ill-formed " << type << " for \"" << ill_formed << "\"\n";
  msg << "Valid options are: " << options << "\n";
  msg << "Please correct and try again.\n" ;
  Exceptions::amanzi_throw(msg);
}


/* *******************************************************************
* Generate unified error message for missing item
******************************************************************* */
void InputConverter::ThrowErrorMissattr_(
    const std::string& section, const std::string& type, const std::string& missing, const std::string& name)
{
  Errors::Message msg;
  msg << "An error occurred during parsing node \"" << section << "\"\n";
  msg << "No " << type << " \"" << missing << "\" found for \"" << name << "\".\n";
  msg << "Please correct and try again \n";
  Exceptions::amanzi_throw(msg);
}

/* *******************************************************************
* Generate unified error message for missing child
******************************************************************* */
void InputConverter::ThrowErrorMisschild_(
    const std::string& section, const std::string& missing, const std::string& name)
{
  Errors::Message msg;
  msg << "Amanzi::InputConverter: an error occurred during parsing node \"" << section << "\"\n";
  msg << "  No child \"" << missing << "\" found for \"" << name << "\".\n";
  msg << "  Please correct and try again \n";
  Exceptions::amanzi_throw(msg);
}

}  // namespace AmanziInput
}  // namespace Amanzi<|MERGE_RESOLUTION|>--- conflicted
+++ resolved
@@ -259,12 +259,8 @@
   flag = false;
 
   MemoryManager mm;
-<<<<<<< HEAD
   DOMNode* node = NULL;
-=======
-  DOMNode* node;
   DOMNode* node_good;
->>>>>>> 181031f4
 
   std::vector<std::string> tag_names = CharToStrings_(tags.c_str());
   if (tag_names.size() == 0) return node;
