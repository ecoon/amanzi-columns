/*
  This is the Linear Solver component of the Amanzi code.
  License: BSD
  Authors: Ethan Coon (ecoon@lanl.gov)
  Konstantin Lipnikov (lipnikov@lanl.gov)

  Conjugate gradient method.
  Usage:
*/

#ifndef AMANZI_PCG_OPERATOR_HH_
#define AMANZI_PCG_OPERATOR_HH_

#include "Teuchos_RCP.hpp"
#include "Teuchos_ParameterList.hpp"

#include "VerboseObject.hh"

#include "LinearOperatorDefs.hh"
#include "LinearOperator.hh"

namespace Amanzi {
namespace AmanziSolvers {

template<class Matrix, class Vector, class VectorSpace>
class LinearOperatorPCG : public LinearOperator<Matrix, Vector, VectorSpace> {
 public:
  LinearOperatorPCG(const Teuchos::RCP<const Matrix>& m) :
      LinearOperator<Matrix, Vector, VectorSpace>(m) {
    tol_ = 1e-6;
    overflow_tol_ = 3.0e+50;  // mass of the Universe (J.Hopkins)
    max_itrs_ = 100;
    criteria_ = LIN_SOLVER_RELATIVE_RHS;
    initialized_ = false;
  }
  ~LinearOperatorPCG() {};

  void Init(Teuchos::ParameterList& plist);

  int ApplyInverse(const Vector& v, Vector& hv) const {
    int ierr = PCG_(v, hv, tol_, max_itrs_, criteria_);
    return ierr;
  }

  Teuchos::RCP<LinearOperatorPCG> Clone() const {};

  // access members
<<<<<<< HEAD
  void set_tolerance(double tol) {
    tol_ = tol;
  }
  void set_max_itrs(int max_itrs) {
    max_itrs_ = max_itrs;
  }
  void set_criteria(int criteria) {
    criteria_ = criteria;
  }
  void set_overflow(double tol) {
    overflow_tol_ = tol;
  }
=======
  void set_tolerance(double tol) { tol_ = tol; }
  void set_max_itrs(int max_itrs) { max_itrs_ = max_itrs; }
  void set_criteria(int criteria) { criteria_ = criteria; }
  void add_criteria(int criteria) { criteria_ |= criteria; }
  void set_overflow(double tol) { overflow_tol_ = tol; }
>>>>>>> d0d896b7

  double residual() {
    return residual_;
  }
  int num_itrs() {
    return num_itrs_;
  }

 public:
  Teuchos::RCP<VerboseObject> vo_;

 private:
  int PCG_(const Vector& f, Vector& x, double tol, int max_itrs, int criteria) const;

 private:
  using LinearOperator<Matrix, Vector, VectorSpace>::m_;
  using LinearOperator<Matrix, Vector, VectorSpace>::name_;

  int max_itrs_, criteria_;
  double tol_, overflow_tol_;
  mutable int num_itrs_;
  mutable double residual_;
  mutable bool initialized_;
};


/* ******************************************************************
 * PCG input/output data:
 *  f [input]         the right-hand side
 *  x [input/output]  initial guess / final solution
 *  tol [input]       convergence tolerance
 *  max_itrs [input]  maximum number of iterations
 *  criteria [input]  sum of termination critaria
 *
 *  Return value. If it is positive, it indicates the sucessful
 *  convergence criterion (criteria in a few exceptional cases) that
 *  was checked first. If it is negative, it indicates a failure, see
 *  LinearSolverDefs.hh for the error explanation.
 ***************************************************************** */
template<class Matrix, class Vector, class VectorSpace>
int LinearOperatorPCG<Matrix, Vector, VectorSpace>::PCG_(
    const Vector& f, Vector& x, double tol, int max_itrs, int criteria) const
{
  Vector r(f), p(f), v(f);  // construct empty vectors
  num_itrs_ = 0;

  double fnorm;
  f.Norm2(&fnorm);
  if (fnorm == 0.0) {
    x.PutScalar(0.0);
    return criteria;  // Convergence for all criteria
  }

  m_->Apply(x, r);  // r = f - M * x
  r.Update(1.0, f, -1.0);
  double rnorm0;
  r.Norm2(&rnorm0);
  residual_ = rnorm0;

  m_->ApplyInverse(r, p);  // gamma = (H r,r)
  double gamma0;
  p.Dot(r, &gamma0);
  if (gamma0 < 0) return LIN_SOLVER_NON_SPD_APPLY_INVERSE;

  // Ignore all criteria if one iteration is enforced.
  if (rnorm0 > overflow_tol_) return LIN_SOLVER_RESIDUAL_OVERFLOW;

  if (! (criteria & LIN_SOLVER_MAKE_ONE_ITERATION)) {
    if (criteria & LIN_SOLVER_RELATIVE_RHS) {
      if (rnorm0 < tol * fnorm) return LIN_SOLVER_RELATIVE_RHS;
    } else if (criteria & LIN_SOLVER_ABSOLUTE_RESIDUAL) {
      if (rnorm0 < tol) return LIN_SOLVER_ABSOLUTE_RESIDUAL;
    }
  }

  for (int i = 0; i < max_itrs; i++) {
    m_->Apply(p, v);
    double alpha;
    v.Dot(p, &alpha);

    if (alpha < 0.0) return LIN_SOLVER_NON_SPD_APPLY;
    alpha = gamma0 / alpha;

    x.Update( alpha, p, 1.0);
    r.Update(-alpha, v, 1.0);

    m_->ApplyInverse(r, v);  // gamma = (H r, r)
    double gamma1;
    v.Dot(r, &gamma1);
    if (gamma1 < 0.0) return LIN_SOLVER_NON_SPD_APPLY_INVERSE;

    double rnorm;
    r.Norm2(&rnorm);
    residual_ = rnorm;

    if (initialized_) {
      if (vo_->getVerbLevel() >= Teuchos::VERB_EXTREME) {
        Teuchos::OSTab tab = vo_->getOSTab();
        *(vo_->os()) << i << " ||r||=" << residual_ << endl;
      }
    }
    if (rnorm > overflow_tol_) return LIN_SOLVER_RESIDUAL_OVERFLOW;

    // Return the first criterion which is fulfilled.
    num_itrs_ = i + 1;
    if (criteria & LIN_SOLVER_RELATIVE_RHS) {
      if (rnorm < tol * fnorm) return LIN_SOLVER_RELATIVE_RHS;
    } else if (criteria & LIN_SOLVER_RELATIVE_RESIDUAL) {
      if (rnorm < tol * rnorm0) return LIN_SOLVER_RELATIVE_RESIDUAL;
    } else if (criteria & LIN_SOLVER_ABSOLUTE_RESIDUAL) {
      if (rnorm < tol) return LIN_SOLVER_ABSOLUTE_RESIDUAL;
    }

    double beta = gamma1 / gamma0;
    gamma0 = gamma1;

    p.Update(1.0, v, beta);
  }

  return LIN_SOLVER_MAX_ITERATIONS;
};


/* ******************************************************************
 * Initialization from a parameter list. Available parameters:
 * "error tolerance" [double] default = 1e-6
 * "maximum number of iterations" [int] default = 100
 * "convergence criteria" Array(string) default = "{relative rhs}"
 ****************************************************************** */
template<class Matrix, class Vector, class VectorSpace>
void LinearOperatorPCG<Matrix, Vector, VectorSpace>::Init(Teuchos::ParameterList& plist)
{
  vo_ = Teuchos::rcp(new VerboseObject("Amanzi::PCG_Solver", plist));

  tol_ = plist.get<double>("error tolerance", 1e-6);
  max_itrs_ = plist.get<int>("maximum number of iterations", 100);
  overflow_tol_ = plist.get<double>("overflow tolerance", 3.0e+50);

  int criteria(0);
  if (plist.isParameter("convergence criteria")) {
    std::vector<std::string> names;
    names = plist.get<Teuchos::Array<std::string> > ("convergence criteria").toVector();

    for (int i = 0; i < names.size(); i++) {
      if (names[i] == "relative rhs") {
        criteria += LIN_SOLVER_RELATIVE_RHS;
      } else if (names[i] == "relative residual") {
        criteria += LIN_SOLVER_RELATIVE_RESIDUAL;
      } else if (names[i] == "absolute residual") {
        criteria += LIN_SOLVER_ABSOLUTE_RESIDUAL;
      } else if (names[i] == "make one iteration") {
        criteria += LIN_SOLVER_MAKE_ONE_ITERATION;
      }
    }
  } else {
    criteria = LIN_SOLVER_RELATIVE_RHS;
  }

  set_criteria(criteria);
  initialized_ = true;
}

}  // namespace AmanziSolvers
}  // namespace Amanzi

#endif<|MERGE_RESOLUTION|>--- conflicted
+++ resolved
@@ -45,26 +45,11 @@
   Teuchos::RCP<LinearOperatorPCG> Clone() const {};
 
   // access members
-<<<<<<< HEAD
-  void set_tolerance(double tol) {
-    tol_ = tol;
-  }
-  void set_max_itrs(int max_itrs) {
-    max_itrs_ = max_itrs;
-  }
-  void set_criteria(int criteria) {
-    criteria_ = criteria;
-  }
-  void set_overflow(double tol) {
-    overflow_tol_ = tol;
-  }
-=======
   void set_tolerance(double tol) { tol_ = tol; }
   void set_max_itrs(int max_itrs) { max_itrs_ = max_itrs; }
   void set_criteria(int criteria) { criteria_ = criteria; }
   void add_criteria(int criteria) { criteria_ |= criteria; }
   void set_overflow(double tol) { overflow_tol_ = tol; }
->>>>>>> d0d896b7
 
   double residual() {
     return residual_;
