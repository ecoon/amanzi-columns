--- conflicted
+++ resolved
@@ -263,18 +263,11 @@
           }
         } else if (current_section == kIsothermSection) {
           if (parsed_primaries) {
-            ParseIsotherm(line);
+            ParseSorptionIsotherm(line);
           } else {
             error_section = "isotherms";
             data_order_error = 1;
           }
-<<<<<<< HEAD
-=======
-        }
-      } else if (current_section == kIsothermSection) {
-        if (parsed_primaries) {
-          ParseSorptionIsotherm(line);
->>>>>>> 13f590dd
         } else {
           // should never be here....
         }
@@ -427,7 +420,7 @@
   std::string semicolon(";");
   std::string space(" ");
   StringTokenizer no_spaces;
-  // reaction_string; forward stoichs species; forward rate; 
+  // reaction_string; forward stoichs species; forward rate;
   //   backward stoichs species; backward rate
 
   StringTokenizer substrings(data, semicolon);
@@ -466,7 +459,7 @@
   std::string space(" ");
   std::string lr_arrow("<->");
 
-  // reaction_string; forward stoichs species; forward rate; 
+  // reaction_string; forward stoichs species; forward rate;
   //   backward stoichs species; backward rate
 
   StringTokenizer substrings(data, semicolon);
@@ -478,7 +471,7 @@
   ParseReactionString(substrings.at(0),&species,&stoichiometries);
 
   std::vector<int> species_ids;
-  for (std::vector<SpeciesName>::iterator s = species.begin(); 
+  for (std::vector<SpeciesName>::iterator s = species.begin();
        s != species.end(); s++) {
     species_ids.push_back(SpeciesNameToID(*s));
   }
@@ -491,12 +484,12 @@
   StringTokenizer forward_list(substrings.at(1),space);
   for (StringTokenizer::iterator i = forward_list.begin();
        i != forward_list.end(); ++i) {
-    std::stringstream tempstring(std::stringstream::in | 
+    std::stringstream tempstring(std::stringstream::in |
                                  std::stringstream::out);
     tempstring << *i; // load string into buffer
     double d;
     tempstring >> d;
-    if (tempstring.fail()) 
+    if (tempstring.fail())
       d = 1.;  // no stoich specified
     else
       ++i; // increment substring
@@ -514,12 +507,12 @@
   StringTokenizer backward_list(substrings.at(3),space);
   for (StringTokenizer::iterator i = backward_list.begin();
        i != backward_list.end(); ++i) {
-    std::stringstream tempstring(std::stringstream::in | 
+    std::stringstream tempstring(std::stringstream::in |
                                  std::stringstream::out);
     tempstring << *i; // load string into buffer
     double d;
     tempstring >> d;
-    if (tempstring.fail()) 
+    if (tempstring.fail())
       d = 1.;  // no stoich specified
     else
       ++i; // increment substring
@@ -531,15 +524,15 @@
 
   double forward_rate_constant(0.);
   double backward_rate_constant(0.);
-  std::stringstream tempstream(std::stringstream::in | 
+  std::stringstream tempstream(std::stringstream::in |
                                std::stringstream::out);
-  if (substrings.at(2).size() > 0 && 
+  if (substrings.at(2).size() > 0 &&
       substrings.at(2).find_first_not_of(space) != std::string::npos) {
     tempstream << substrings.at(2);
     tempstream >> forward_rate_constant;
     if (tempstream.fail()) std::cout << "Error reading forward rate constant\n";
   }
-  if (substrings.at(4).size() > 0 && 
+  if (substrings.at(4).size() > 0 &&
       substrings.at(4).find_first_not_of(space) != std::string::npos) {
     tempstream << substrings.at(4);
     tempstream >> backward_rate_constant;
@@ -547,36 +540,36 @@
   }
 
   GeneralRxn general("",species,stoichiometries,species_ids,
-                   forward_stoichiometries,forward_species_ids,
-                   backward_stoichiometries,backward_species_ids,
-                   forward_rate_constant,backward_rate_constant);
+                     forward_stoichiometries,forward_species_ids,
+                     backward_stoichiometries,backward_species_ids,
+                     forward_rate_constant,backward_rate_constant);
   this->addGeneralRxn(general);
 
 }  // end ParseGeneralKinetics()
 
 /* ************************************************************************** /
-  Name: ParseReactionString
-  Purpose: Reads in a reaction string of format:
-      30 A(aq) + 2 B(aq) <-> C(aq) + .3 D(aq) + -4 E(aq)
-    and returns a list of species and ids:
-      species = [5]("A(aq)","B(aq)","C(aq)","D(aq)","E(aq)")
-      stoichiometries = [5](-30.,-2.,1.,0.3,-4.)
-    Reactants and products have negative and positive stoichiometires,
-      respectively.
-  Author: Glenn Hammond
-  Date: 07/28/11
-/ ************************************************************************** */
+   Name: ParseReactionString
+   Purpose: Reads in a reaction string of format:
+   30 A(aq) + 2 B(aq) <-> C(aq) + .3 D(aq) + -4 E(aq)
+   and returns a list of species and ids:
+   species = [5]("A(aq)","B(aq)","C(aq)","D(aq)","E(aq)")
+   stoichiometries = [5](-30.,-2.,1.,0.3,-4.)
+   Reactants and products have negative and positive stoichiometires,
+   respectively.
+   Author: Glenn Hammond
+   Date: 07/28/11
+   / ************************************************************************** */
 void SimpleThermoDatabase::ParseReactionString(const std::string reaction,
-                                       std::vector<std::string>* species,
-                                       std::vector<double>* stoichiometries) {
+                                               std::vector<std::string>* species,
+                                               std::vector<double>* stoichiometries) {
   species->clear();
   stoichiometries->clear();
   std::string space(" ");
   std::string lr_arrow("<->");
   std::string::size_type offset = reaction.find(lr_arrow);
   std::string reactants = reaction.substr(0, offset);
-  std::string products = reaction.substr(offset+lr_arrow.size(), 
-                                     reaction.size());
+  std::string products = reaction.substr(offset+lr_arrow.size(),
+                                         reaction.size());
   StringTokenizer list;
   // reactants
   list.tokenize_leave_delimiters(reactants,"+-");
@@ -589,13 +582,13 @@
     else {
       std::string s = *i;
       RemoveLeadingAndTrailingSpaces(&s);
-      std::stringstream tempstring(std::stringstream::in | 
+      std::stringstream tempstring(std::stringstream::in |
                                    std::stringstream::out);
       if (s.size() > 0) {
         tempstring << s; // load string into buffer
         double d;
         tempstring >> d;  // read stoich
-        if (tempstring.fail()) 
+        if (tempstring.fail())
           d = 1.;  // no stoich specified
         else
           tempstring >> s; // read species name
@@ -618,13 +611,13 @@
     else {
       std::string s = *i;
       RemoveLeadingAndTrailingSpaces(&s);
-      std::stringstream tempstring(std::stringstream::in | 
+      std::stringstream tempstring(std::stringstream::in |
                                    std::stringstream::out);
       if (s.size() > 0) {
         tempstring << s; // load string into buffer
         double d;
         tempstring >> d;  // read stoich
-        if (tempstring.fail()) 
+        if (tempstring.fail())
           d = 1.;  // no stoich specified
         else
           tempstring >> s; // read species name
@@ -639,14 +632,14 @@
 }  /* end ParseReactionString */
 
 /* ************************************************************************** /
-  Name: SpeciesNameToID
-  Purpose: Maps a primary species name to an id
-  Author: Glenn Hammond
-  Date: 07/28/11
-/ ************************************************************************** */
+   Name: SpeciesNameToID
+   Purpose: Maps a primary species name to an id
+   Author: Glenn Hammond
+   Date: 07/28/11
+   / ************************************************************************** */
 int SimpleThermoDatabase::SpeciesNameToID(const SpeciesName species_name) {
-  for (SpeciesArray::const_iterator primary_species = 
-         this->primary_species().begin();
+  for (SpeciesArray::const_iterator primary_species =
+           this->primary_species().begin();
        primary_species != this->primary_species().end(); primary_species++) {
     if (primary_species->name() == species_name) {
       return primary_species->identifier();
@@ -655,11 +648,11 @@
   return -1;
 } /* end SpeciesNameToID
 
-  /* ************************************************************************** /
-  Name: RemoveLeadingAndTrailingSpaces
-  Purpose: Removes leading and trailing spaces in a string
-  Author: Glenn Hammond
-  Date: 07/28/11
+/* ************************************************************************** /
+Name: RemoveLeadingAndTrailingSpaces
+Purpose: Removes leading and trailing spaces in a string
+Author: Glenn Hammond
+Date: 07/28/11
 / ************************************************************************** */
 void SimpleThermoDatabase::RemoveLeadingAndTrailingSpaces(std::string* s) {
   std::size_t offset = s->find_first_not_of(" "); // leading spaces
@@ -669,16 +662,16 @@
 } /* end RemoveLeadingAndTrailingSpaces
 
 /*******************************************************************************
- **
- **  Thermodynamic database file format
- **
- **  <Mineral
- **
- **  Secondary Species Fields:
- **
- **  Name = coeff reactant ... ; log Keq ; gram molecular weight [g/mole] ; molar volume [cm^3/mole] ; specific surface area [m^2]
- **
- *******************************************************************************/
+**
+**  Thermodynamic database file format
+**
+**  <Mineral
+**
+**  Secondary Species Fields:
+**
+**  Name = coeff reactant ... ; log Keq ; gram molecular weight [g/mole] ; molar volume [cm^3/mole] ; specific surface area [m^2]
+**
+*******************************************************************************/
 void SimpleThermoDatabase::ParseMineral(const std::string& data) {
   if (verbosity() == kDebugInputFile) {
     std::cout << "SimpleThermoDatabase::ParseMineral()...." << std::endl;
