--- conflicted
+++ resolved
@@ -9,7 +9,6 @@
 #include "LargeCarbonate.hpp"
 #include "Beaker.hpp"
 #include "ActivityModelFactory.hpp"
-#include "Verbosity.hpp"
 #include "KineticRate.hpp"
 #include "MineralKineticsFactory.hpp"
 #include "Verbosity.hpp"
@@ -28,11 +27,7 @@
 
   if (error == EXIT_SUCCESS) {
     switch (test) {
-<<<<<<< HEAD
-      case 1:
-=======
       case 1: {
->>>>>>> 1be04abc
         // set up simple 2-species carbonate system (H,HCO3-) unit activity coefficients
         if (verbosity >= kTerse) {
           std::cout << "Running simple carbonate example, unit activity coefficients." << std::endl;
@@ -40,12 +35,8 @@
         chem = new SimpleCarbonate();
         activity_model_name = ActivityModelFactory::unit;
         break;
-<<<<<<< HEAD
-      case 2:
-=======
       }
       case 2: {
->>>>>>> 1be04abc
         // set up simple 2-species carbonate system (H,HCO3-), debye-huckel activity coefficients
         if (verbosity >= kTerse) {
           std::cout << "Running simple carbonate example, debye-huckel." << std::endl;
@@ -53,12 +44,8 @@
         chem = new SimpleCarbonate();
         activity_model_name = ActivityModelFactory::debye_huckel;
         break;
-<<<<<<< HEAD
-      case 3:
-=======
       }
       case 3: {
->>>>>>> 1be04abc
         // larger carbonate system, 3 components, 9 secondary, unit activity coefficients
         if (verbosity >= kTerse) {
           std::cout << "Running large carbonate speciation example, unit activity coefficients." << std::endl;
@@ -66,12 +53,8 @@
         chem = new LargeCarbonate();
         activity_model_name = ActivityModelFactory::unit;
         break;
-<<<<<<< HEAD
-      case 4:
-=======
       }
       case 4: {
->>>>>>> 1be04abc
         // larger carbonate system, 3 components, 9 secondary, debye-huckel activity coefficients
         if (verbosity >= kTerse) {
           std::cout << "Running large carbonate speciation example, debye-huckel activity coefficients." << std::endl;
@@ -79,23 +62,18 @@
         chem = new LargeCarbonate();
         activity_model_name = ActivityModelFactory::debye_huckel;
         break;
-<<<<<<< HEAD
-      case 5:
+      }
+      case 5: {
         // calcite TST kinetics
         if (verbosity >= kTerse) {
           std::cout << "Running calcite kinetics tst problem." << std::endl;
         }
         //chem = new Something here....;
-      default:
-        std::cout << "Invalid test number specified on command line. try using the \'-h\' option." << std::endl;
-        break;
-=======
       }
       default: {
         std::cout << "Invalid test number specified on command line. try using the \'-h\' option." << std::endl;
         break;
       }
->>>>>>> 1be04abc
     }
   }
 
@@ -116,7 +94,7 @@
     chem->verbosity(verbosity);
     chem->SetupActivityModel(activity_model_name);
     chem->setup(total);
-    if (verbosity >= kVerbose ) {
+    if (verbosity >= kVerbose) {
       chem->display();
     }
 
@@ -143,28 +121,17 @@
 
   while ((option = getopt(argc, argv, "ht:v:?")) != EOF) {
     switch (option) {
-<<<<<<< HEAD
-      case 't':
-=======
       case 't': {
->>>>>>> 1be04abc
         /* specify the test that should be run */
         test = std::atoi(optarg);
         error = EXIT_SUCCESS;
         break;
-<<<<<<< HEAD
-      case 'v':
-        verbosity = static_cast<Verbosity>(std::atoi(optarg));
-        break;
-      case '?': case 'h':  /* help mode */
-=======
       }
       case 'v': {
         verbosity = static_cast<Verbosity>(std::atoi(optarg));
         break;
       }
-      case '?': case 'h': { /* help mode */
->>>>>>> 1be04abc
+      case '?': case 'h': {  /* help mode */
         /* print some help stuff and exit without doing anything */
         std::cout << argv[0] << " command line options:" << std::endl;
         std::cout << "    -t integer " << std::endl
@@ -176,11 +143,7 @@
         std::cout << std::endl;
         std::cout << std::endl;
         std::cout << "    -v integer" << std::endl;
-<<<<<<< HEAD
         std::cout << "         verbose output:" << std::endl;
-=======
-        std::cout << "         verbosity output:" << std::endl;
->>>>>>> 1be04abc
         std::cout << "             0: silent" << std::endl;
         std::cout << "             1: terse" << std::endl;
         std::cout << "             2: verbose" << std::endl;
@@ -189,17 +152,11 @@
         std::cout << "             5: debug mineral kinetics" << std::endl;
         error = -1;
         break;
-<<<<<<< HEAD
-      default:
-        /* no options */
-        break;
-=======
       }
       default: {
         /* no options */
         break;
       }
->>>>>>> 1be04abc
     }
   }
 
