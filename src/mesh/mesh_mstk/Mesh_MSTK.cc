#include "dbc.hh"
#include "errors.hh"

#include "Point.hh"
#include "GeometricModel.hh"

#include "RegionLogical.hh"
#include "RegionPoint.hh"
#include "RegionLabeledSet.hh"

#include "Mesh_MSTK.hh"

using namespace std;

namespace Amanzi {

namespace AmanziMesh {

char kind_to_string[4][256] = {"NODE","EDGE","FACE","CELL"};

//--------------------------------------
// Constructor - load up mesh from file
//--------------------------------------
Mesh_MSTK::Mesh_MSTK(const char *filename, const Epetra_MpiComm *incomm_,
                     const Teuchos::RCP<const AmanziGeometry::GeometricModel>& gm,
                     const Teuchos::RCP<const VerboseObject>& verbobj,
                     const bool request_faces,
                     const bool request_edges) :
    Mesh(verbobj,request_faces,request_edges), 
    mpicomm_(incomm_->GetMpiComm()), meshxyz(NULL), 
    faces_initialized(false), edges_initialized(false),
    target_cell_volumes_(NULL), min_cell_volumes_(NULL),
    extface_map_w_ghosts_(NULL), extface_map_wo_ghosts_(NULL),
    owned_to_extface_importer_(NULL)
{  

  int numprocs = incomm_->NumProc();

  // Assume three dimensional problem if constructor called without 
  // the space_dimension parameter

  int ok;

#ifdef DEBUG
  if (verbobj.get() && verbobj->os_OK(Teuchos::VERB_MEDIUM)) {
      *(verbobj->os()) << "Testing Verbosity !!!! - Construct mesh from file" << std::endl;
  }
#endif

  // Pre-processing (init, MPI queries etc)

  int space_dim = 3;
  pre_create_steps_(space_dim, incomm_, gm);


  if (myprocid == 0) {
    int DebugWait=0;
    while (DebugWait);
  }


  mesh = MESH_New(F1);

  int len = strlen(filename);
  if (len > 4 && strncmp(&(filename[len-4]),".exo",4) == 0) { // Exodus file 

    if (numprocs == 1) {
      ok = MESH_ImportFromExodusII(mesh,filename,NULL,mpicomm_);
    }
    else {
      int opts[5] = {0,0,0,0,0};

      opts[0] = 1;   // Partition the input mesh
      opts[1] = 0;   // Use the default method for distributing the mesh
      opts[2] = 1;   // Number of ghost layers
      opts[3] = 1;   // Use Zoltan for partitioning if available

      ok = MESH_ImportFromExodusII(mesh,filename,opts,mpicomm_);
    }

  }
  else if (len > 4 && strncmp(&(filename[len-4]),".par",4) == 0) { // Nemesis file 
    int opts[5] = {0,0,0,0,0};

    opts[0] = 1;     // Parallel weave distributed meshes
    opts[1] = 1;     // Number of ghost layers

    ok = MESH_ImportFromNemesisI(mesh,filename,opts,mpicomm_);

  }
  else {
    std::stringstream mesg_stream;
    mesg_stream << "Cannot identify file type from extension of input file " << filename << " on processor " << myprocid << std::endl;
    Errors::Message mesg(mesg_stream.str());
    amanzi_throw(mesg);
  }

  if (!ok) {
    std::stringstream mesg_stream;
    mesg_stream << "Failed to load " << filename << " on processor " << myprocid << std::endl;
    Errors::Message mesg(mesg_stream.str());
    amanzi_throw(mesg);
  }

  int cell_dim = MESH_Num_Regions(mesh) ? 3 : 2;
  
  int max;
  incomm_->MaxAll(&cell_dim,&max,1);

  if (max != cell_dim) {
    Errors::Message mesg("cell dimension on this processor is different from max cell dimension across all processors");
    amanzi_throw(mesg);
  }

  set_manifold_dimension(cell_dim);

  if (cell_dim == 2 && space_dim == 3) {
      
    // Check if this is a completely planar mesh 
    // in which case one can label the space dimension as 2
    
    MVertex_ptr mv, mv0 = MESH_Vertex(mesh,0);
    double vxyz[3], z0;
    
    MV_Coords(mv0,vxyz);
    z0 = vxyz[2];
    
    bool planar = true;
    int idx = 0;
    while ((mv = MESH_Next_Vertex(mesh,&idx))) {
      MV_Coords(mv,vxyz);
      if (z0 != vxyz[2]) {
        planar = false;
        break;
      }
    }
    
    if (planar)
      space_dim = 2;

    incomm_->MaxAll(&space_dim,&max,1);

    space_dim = max;
    set_space_dimension(space_dim);      
  }

  // Do all the processing required for setting up the mesh for Amanzi 
  
  post_create_steps_(request_faces, request_edges);
}


//--------------------------------------
// Constructor - load up mesh from file
//--------------------------------------
Mesh_MSTK::Mesh_MSTK(const char *filename, const Epetra_MpiComm *incomm_, 
                     int space_dimension,
                     const Teuchos::RCP<const AmanziGeometry::GeometricModel>& gm,
                     const Teuchos::RCP<const VerboseObject>& verbobj,
                     const bool request_faces,
                     const bool request_edges) :
    Mesh(verbobj,request_faces,request_edges), 
    mpicomm_(incomm_->GetMpiComm()), meshxyz(NULL), 
    faces_initialized(false), edges_initialized(false),
    target_cell_volumes_(NULL), min_cell_volumes_(NULL),
    extface_map_w_ghosts_(NULL), extface_map_wo_ghosts_(NULL),
    owned_to_extface_importer_(NULL)
{
  // Assume three dimensional problem if constructor called without 
  // the space_dimension parameter

  int ok;

  // Pre-processing (init, MPI queries etc)

  int space_dim = 3;
  pre_create_steps_(space_dim, incomm_, gm);


  if (myprocid == 0) {
    int DebugWait=0;
    while (DebugWait);
  }

  mesh = MESH_New(F1);

  int len = strlen(filename);
  if (len > 4 && strncmp(&(filename[len-4]),".exo",4) == 0) { // Exodus file

    if (numprocs == 1) {
      ok = MESH_ImportFromExodusII(mesh,filename,NULL,mpicomm_);
    }
    else {
      int opts[5] = {0,0,0,0,0};

      opts[0] = 1;   // Partition the input mesh
      opts[1] = 0;   // Use the default method for distributing the mesh
      opts[2] = 1;   // Number of ghost layers
      opts[3] = 1;   // Use Zoltan for partitioning if available

      ok = MESH_ImportFromExodusII(mesh,filename,opts,mpicomm_);
    }

  }
  else if (len > 4 && strncmp(&(filename[len-4]),".par",4) == 0) { // Nemesis file 
    int opts[5] = {0,0,0,0,0};

    opts[0] = 1;     // Parallel weave distributed meshes
    opts[1] = 1;     // Number of ghost layers

    ok = MESH_ImportFromNemesisI(mesh,filename,opts,mpicomm_);

  }
  else {
    std::stringstream mesg_stream;
    mesg_stream << "Cannot identify file type from extension of input file " << filename << " on processor " << myprocid << std::endl;
    Errors::Message mesg(mesg_stream.str());
    amanzi_throw(mesg);
  }

  if (!ok) {
    std::stringstream mesg_stream;
    mesg_stream << "Failed to load " << filename << " on processor " << myprocid << std::endl;
    Errors::Message mesg(mesg_stream.str());
    amanzi_throw(mesg);
  }

  int cell_dim = MESH_Num_Regions(mesh) ? 3 : 2;
  
  int max;
  incomm_->MaxAll(&cell_dim,&max,1);

  if (max != cell_dim) {
    Errors::Message mesg("cell dimension on this processor is different from max cell dimension across all processors");
    amanzi_throw(mesg);
  }

  set_manifold_dimension(cell_dim);

  // Do all the processing required for setting up the mesh for Amanzi 
  
  post_create_steps_(request_faces, request_edges);
}


//--------------------------------------
// Construct a 3D regular hexahedral mesh internally
//--------------------------------------
Mesh_MSTK::Mesh_MSTK(const double x0, const double y0, const double z0,
                     const double x1, const double y1, const double z1,
                     const unsigned int nx, const unsigned int ny, 
                     const unsigned int nz, 
                     const Epetra_MpiComm *incomm_,
                     const Teuchos::RCP<const AmanziGeometry::GeometricModel>& gm,
                     const Teuchos::RCP<const VerboseObject>& verbobj,
                     const bool request_faces,
                     const bool request_edges) :
    Mesh(verbobj,request_faces,request_edges), 
    mpicomm_(incomm_->GetMpiComm()), meshxyz(NULL), 
    faces_initialized(false), edges_initialized(false),
    target_cell_volumes_(NULL), min_cell_volumes_(NULL),
    extface_map_w_ghosts_(NULL), extface_map_wo_ghosts_(NULL),
    owned_to_extface_importer_(NULL)
{
  int ok;

  int space_dimension = 3;
  pre_create_steps_(space_dimension, incomm_, gm);


  Mesh::set_mesh_type(RECTANGULAR);   // Discretizations can use this info if they want

  if (serial_run) {

    // Load serial mesh

    mesh = MESH_New(F1);
    ok = generate_regular_mesh(mesh,x0,y0,z0,x1,y1,z1,nx,ny,nz);

    set_manifold_dimension(3);

    myprocid = 0;
  }
  else {
    Mesh_ptr globalmesh;
    int topo_dim=3; // What is the topological dimension of the mesh
    int ring = 1; // One layer of ghost cells in parallel meshes
    int with_attr = 1;  // update of attributes in parallel meshes
    int del_inmesh = 1; // delete input mesh as soon as possible
    int method = 1; /* Partition with ZOLTAN */

    
    if (myprocid == 0) {
      globalmesh = MESH_New(F1);

      ok = generate_regular_mesh(globalmesh,x0,y0,z0,x1,y1,z1,nx,ny,nz);
      
      topo_dim = (MESH_Num_Regions(globalmesh) == 0) ? 2 : 3;
    }
    else {
      globalmesh = NULL;
      ok = 1;
    }

#ifdef MSTK_2_21rc1_OR_NEWER
    ok = ok & MSTK_Mesh_Distribute(globalmesh,&mesh,&topo_dim,ring,with_attr,
                                   method,del_inmesh,mpicomm_);
#else
    ok = ok & MSTK_Mesh_Distribute(globalmesh,&mesh,&topo_dim,ring,with_attr,
                                   method,mpicomm_);
    if (myprocid == 0)
      MESH_Delete(globalmesh);
#endif

    set_manifold_dimension(topo_dim);
  }

  if (!ok) {
    std::stringstream mesg_stream;
    mesg_stream << "Failed to generate mesh on processor " << myprocid;
    Errors::Message mesg(mesg_stream.str());
    amanzi_throw(mesg);
    assert(ok);
  }

  // Do all the processing required for setting up the mesh for Amanzi 
  
  post_create_steps_(request_faces, request_edges);
}


//--------------------------------------
// Construct a 2D regular quadrilateral mesh internally
//--------------------------------------
Mesh_MSTK::Mesh_MSTK(const double x0, const double y0,
                     const double x1, const double y1,
                     const int nx, const int ny, 
                     const Epetra_MpiComm *incomm_,
                     const Teuchos::RCP<const AmanziGeometry::GeometricModel>& gm,
                     const Teuchos::RCP<const VerboseObject>&verbobj,
                     const bool request_faces,
                     const bool request_edges) :
    Mesh(verbobj,request_faces,request_edges), 
    mpicomm_(incomm_->GetMpiComm()), meshxyz(NULL), 
    faces_initialized(false), edges_initialized(false),
    target_cell_volumes_(NULL), min_cell_volumes_(NULL),
    extface_map_w_ghosts_(NULL), extface_map_wo_ghosts_(NULL),
    owned_to_extface_importer_(NULL)
{
  int ok;
  int space_dim = 2;
  pre_create_steps_(space_dim, incomm_, gm);

  if (myprocid == 0) {
    int DebugWait=0;
    while (DebugWait);
  }

#ifdef DEBUG
  if (Mesh::verbosity_obj()) {
    if (verbosity_obj()->os_OK(Teuchos::VERB_MEDIUM)) {
      verbosity_obj()->os() << "Testing Verbosity !!!! - Construct mesh from low/hi coords - 2D" << std::endl;
    }
  }
#endif

  Mesh::set_mesh_type(RECTANGULAR);   // Discretizations can use this info if they want


  int topo_dim=space_dim; // What is the topological dimension of the mesh
  set_manifold_dimension(topo_dim);

  if (serial_run) {

    // Load serial mesh

    mesh = MESH_New(F1);
    ok = generate_regular_mesh(mesh,x0,y0,x1,y1,nx,ny);

    myprocid = 0;
  }
  else {
    Mesh_ptr globalmesh;
    int ring = 1; // One layer of ghost cells in parallel meshes
    int with_attr = 1;  // update of attributes in parallel meshes
    int del_inmesh = 1; // delete input mesh at the earliest
    int method = 1; /* Partition with ZOLTAN */

    if (myprocid == 0) {
      globalmesh = MESH_New(F1);

      ok = generate_regular_mesh(globalmesh,x0,y0,x1,y1,nx,ny);
      
      topo_dim = (MESH_Num_Regions(globalmesh) == 0) ? 2 : 3;
    }
    else {
      globalmesh = NULL;
      ok = 1;
    }

#ifdef MSTK_2_21rc1_OR_NEWER
    ok = ok & MSTK_Mesh_Distribute(globalmesh,&mesh,&topo_dim,ring,with_attr,
                                   method,del_inmesh,mpicomm_);
#else
    ok = ok & MSTK_Mesh_Distribute(globalmesh,&mesh,&topo_dim,ring,with_attr,
                                   method,mpicomm_);
    if (myprocid == 0)
      MESH_Delete(globalmesh);
#endif

  }

  if (!ok) {
    std::stringstream mesg_stream;
    mesg_stream << "Failed to generate mesh on processor " << myprocid;
    Errors::Message mesg(mesg_stream.str());
    amanzi_throw(mesg);
    assert(ok);
  }

  // Do all the processing required for setting up the mesh for Amanzi 
  
  post_create_steps_(request_faces, request_edges);
}


//-------------------------------------- 
// Construct a 2D or 3D regular mesh using input from the
// GenerationSpec class 
//--------------------------------------
Mesh_MSTK::Mesh_MSTK(const GenerationSpec& gspec,
                     const Epetra_MpiComm *incomm_,
                     const Teuchos::RCP<const AmanziGeometry::GeometricModel>& gm,
                     const Teuchos::RCP<const VerboseObject>&verbobj,
                     const bool request_faces,
                     const bool request_edges) :
    Mesh(verbobj,request_faces,request_edges), 
    mpicomm_(incomm_->GetMpiComm()), meshxyz(NULL), 
    faces_initialized(false), edges_initialized(false),
    target_cell_volumes_(NULL), min_cell_volumes_(NULL),
    extface_map_w_ghosts_(NULL), extface_map_wo_ghosts_(NULL),
    owned_to_extface_importer_(NULL)
{
  int ok;

  // Get info about the domain from the generation specification class

  AmanziGeometry::Point p0(gspec.domain().point0());
  AmanziGeometry::Point p1(gspec.domain().point1());

  int space_dim = p0.dim();
  pre_create_steps_(space_dim, incomm_, gm);


  Mesh::set_mesh_type(RECTANGULAR);   // Discretizations can use this info if they want


  if (myprocid == 0) {
    int DebugWait=0;
    while (DebugWait);
  }

  int topo_dim=space_dim;
  set_manifold_dimension(topo_dim);

  if (serial_run) {

    // Load serial mesh

    mesh = MESH_New(F1);

    if (topo_dim == 2) {
      ok = generate_regular_mesh(mesh,p0.x(),p0.y(),p1.x(),p1.y(),
                                 gspec.xcells(),gspec.ycells());
    }
    else if (topo_dim == 3) {
      ok = generate_regular_mesh(mesh,p0.x(),p0.y(),p0.z(),p1.x(),p1.y(),p1.z(),
                                 gspec.xcells(),gspec.ycells(),gspec.zcells());
    }

    myprocid = 0;
  }
  else {
    Mesh_ptr globalmesh;
    int ring = 1; // One layer of ghost cells in parallel meshes
    int with_attr = 1;  // update of attributes in parallel meshes
    int del_inmesh = 1; // delete global mesh
    int method = 1; // Partition with ZOLTAN
    
    if (myprocid == 0) {
      globalmesh = MESH_New(F1);

      if (topo_dim == 2) {
        ok = generate_regular_mesh(globalmesh,p0.x(),p0.y(),p1.x(),p1.y(),
                                   gspec.xcells(),gspec.ycells());
      }
      else if (topo_dim == 3) {
        ok = generate_regular_mesh(globalmesh,
                                   p0.x(),p0.y(),p0.z(),p1.x(),p1.y(),p1.z(),
                                   gspec.xcells(),gspec.ycells(),gspec.zcells());
      }
    }
    else {
      globalmesh = NULL;
      ok = 1;
    }
      
#ifdef MSTK_2_21rc1_OR_NEWER
    ok = ok & MSTK_Mesh_Distribute(globalmesh,&mesh,&topo_dim,ring,with_attr,
                                   method,del_inmesh,mpicomm_);
#else
    ok = ok & MSTK_Mesh_Distribute(globalmesh,&mesh,&topo_dim,ring,with_attr,
                                   method,mpicomm_);
    if (myprocid == 0)
      MESH_Delete(globalmesh);
#endif
  }

  if (!ok) {
    std::stringstream mesg_stream;
    mesg_stream << "Failed to generate mesh on processor " << myprocid;
    Errors::Message mesg(mesg_stream.str());
    amanzi_throw(mesg);
  }

  // Do all the processing required for setting up the mesh for Amanzi 
  
  post_create_steps_(request_faces, request_edges);
}


//---------------------------------------------------------
// Extract MSTK entities from a named set in an input mesh and make a
// new MSTK mesh
//---------------------------------------------------------
Mesh_MSTK::Mesh_MSTK(const Mesh *inmesh, 
                     const std::vector<std::string>& setnames, 
                     const Entity_kind setkind,
                     const bool flatten,
                     const bool extrude,
                     const bool request_faces,
                     const bool request_edges) :
    mpicomm_(inmesh->get_comm()->GetMpiComm()),
    Mesh(inmesh->verbosity_obj(),request_faces,request_edges),
    extface_map_w_ghosts_(NULL), extface_map_wo_ghosts_(NULL),
    owned_to_extface_importer_(NULL)
{  

  Mesh_ptr inmesh_mstk = ((Mesh_MSTK *)inmesh)->mesh;

  int mkid = MSTK_GetMarker();
  List_ptr src_ents = List_New(10);
  for (int i = 0; i < setnames.size(); ++i) {
    MSet_ptr mset;
    
    Teuchos::RCP<const AmanziGeometry::GeometricModel> gm = inmesh->geometric_model();
    Teuchos::RCP<const AmanziGeometry::Region> rgn = gm->FindRegion(setnames[i]);

    // access the set in Amanzi so that the set gets created in 'inmesh'
    // if it already does not exist

    int setsize = ((Mesh_MSTK *) inmesh)->get_set_size(setnames[i],setkind,OWNED);

    // Now retrieve the entities in the set from MSTK

    std::string internal_name = internal_name_of_set(rgn,setkind);

    mset = MESH_MSetByName(inmesh_mstk,internal_name.c_str());

    if (mset) {
      int idx = 0;
      MEntity_ptr ment;
      while ((ment = (MEntity_ptr) MSet_Next_Entry(mset,&idx))) {
        if (!MEnt_IsMarked(ment,mkid) && MEnt_PType(ment) != PGHOST && MEnt_Dim(ment) != MDELETED) {
          List_Add(src_ents,ment);
          MEnt_Mark(ment,mkid);
        }
      }
    }
  }

  MType entity_dim = ((Mesh_MSTK *) inmesh)->entity_kind_to_mtype(setkind);

  extract_mstk_mesh(inmesh->get_comm(), *((Mesh_MSTK *) inmesh), src_ents, entity_dim,
                    flatten, extrude, request_faces, request_edges);

  List_Delete(src_ents);
}


Mesh_MSTK::Mesh_MSTK(const Mesh& inmesh, 
                     const std::vector<std::string>& setnames, 
                     const Entity_kind setkind,
                     const bool flatten,
                     const bool extrude,
                     const bool request_faces,
                     const bool request_edges) :
    mpicomm_(inmesh.get_comm()->GetMpiComm()),
    Mesh(inmesh.verbosity_obj(),request_faces,request_edges),
    extface_map_w_ghosts_(NULL), extface_map_wo_ghosts_(NULL),
    owned_to_extface_importer_(NULL)
{  

  Mesh_ptr inmesh_mstk = ((Mesh_MSTK&) inmesh).mesh;

  int mkid = MSTK_GetMarker();
  List_ptr src_ents = List_New(10);
  for (int i = 0; i < setnames.size(); ++i) {
    MSet_ptr mset;
    
    Teuchos::RCP<const AmanziGeometry::GeometricModel> gm = inmesh.geometric_model();
    Teuchos::RCP<const AmanziGeometry::Region> rgn = gm->FindRegion(setnames[i]);


    // access the set in Amanzi so that the set gets created in 'inmesh'
    // if it already does not exist

    int setsize = ((Mesh_MSTK&) inmesh).get_set_size(setnames[i],setkind,OWNED);

    //  Now retrieve the entities in the set from MSTK

    std::string internal_name = internal_name_of_set(rgn,setkind);

    mset = MESH_MSetByName(inmesh_mstk,internal_name.c_str());

    if (mset) {
      int idx = 0;
      MEntity_ptr ment;
      while ((ment = (MEntity_ptr) MSet_Next_Entry(mset,&idx))) {
        if (!MEnt_IsMarked(ment,mkid) && MEnt_PType(ment) != PGHOST && MEnt_Dim(ment) != MDELETED) {
          List_Add(src_ents,ment);
          MEnt_Mark(ment,mkid);
        }
      }
    }
  }

  MType entity_dim = ((Mesh_MSTK&) inmesh).entity_kind_to_mtype(setkind);

  extract_mstk_mesh(inmesh.get_comm(), (Mesh_MSTK&) inmesh, src_ents, entity_dim, flatten, extrude,
                    request_faces, request_edges);

  List_Delete(src_ents);
}


//---------------------------------------------------------
// Extract MSTK entities from an ID list and make a new MSTK mesh
//---------------------------------------------------------
Mesh_MSTK::Mesh_MSTK(const Mesh& inmesh, 
                     const Entity_ID_List& entity_ids, 
                     const Entity_kind entity_kind,
                     const bool flatten,
                     const bool extrude,
                     const bool request_faces,
                     const bool request_edges) :
    mpicomm_(inmesh.get_comm()->GetMpiComm()),
    Mesh(inmesh.verbosity_obj(),request_faces,request_edges),
    extface_map_w_ghosts_(NULL), extface_map_wo_ghosts_(NULL),
    owned_to_extface_importer_(NULL)
{  
  // store pointers to the MESH_XXXFromID functions so that they can
  // be called without a switch statement 

  static MEntity_ptr (*MEntFromID[4])(Mesh_ptr,int) =
    {MESH_VertexFromID, MESH_EdgeFromID, MESH_FaceFromID, MESH_RegionFromID};

  MType entity_dim = ((Mesh_MSTK&) inmesh).entity_kind_to_mtype(entity_kind);

  Mesh_ptr inmesh_mstk = ((Mesh_MSTK&) inmesh).mesh;

  int nent = entity_ids.size();
  List_ptr src_ents = List_New(nent);
  for (int i = 0; i < nent; ++i) {
    MEntity_ptr ent = MEntFromID[entity_dim](inmesh_mstk,entity_ids[i]+1);
    List_Add(src_ents,ent);
  }
  
  extract_mstk_mesh(inmesh.get_comm(), (Mesh_MSTK&) inmesh, src_ents, entity_dim, flatten, extrude,
                    request_faces, request_edges);

  List_Delete(src_ents);
}


//---------------------------------------------------------
// Extract MSTK entities from an ID list and make a new MSTK mesh WITH A NEW COMM
//---------------------------------------------------------
Mesh_MSTK::Mesh_MSTK(const Epetra_MpiComm *comm_,
                     const Mesh& inmesh, 
                     const Entity_ID_List& entity_ids, 
                     const Entity_kind entity_kind,
                     const bool flatten,
                     const bool extrude,
                     const bool request_faces,
                     const bool request_edges) :
    mpicomm_(comm_->GetMpiComm()),
    Mesh(inmesh.verbosity_obj(),request_faces,request_edges),
    extface_map_w_ghosts_(NULL), extface_map_wo_ghosts_(NULL),
    owned_to_extface_importer_(NULL)
{  
  // store pointers to the MESH_XXXFromID functions so that they can
  // be called without a switch statement 

  static MEntity_ptr (*MEntFromID[4])(Mesh_ptr,int) =
    {MESH_VertexFromID, MESH_EdgeFromID, MESH_FaceFromID, MESH_RegionFromID};

  MType entity_dim = ((Mesh_MSTK&) inmesh).entity_kind_to_mtype(entity_kind);

  Mesh_ptr inmesh_mstk = ((Mesh_MSTK&) inmesh).mesh;

  int nent = entity_ids.size();
  List_ptr src_ents = List_New(nent);
  for (int i = 0; i < nent; ++i) {
    MEntity_ptr ent = MEntFromID[entity_dim](inmesh_mstk,entity_ids[i]+1);
    List_Add(src_ents,ent);
  }
  
  extract_mstk_mesh(comm_, (Mesh_MSTK&) inmesh, src_ents, entity_dim, flatten, extrude,
                    request_faces, request_edges);

  List_Delete(src_ents);
}


//---------------------------------------------------------
// Translate a setname into a special string with decorations
// indicating which type of entity is in that set
//---------------------------------------------------------
std::string 
Mesh_MSTK::internal_name_of_set(const Teuchos::RCP<const AmanziGeometry::Region>& r,
                                const Entity_kind entity_kind) const
{

  std::string internal_name;
  
  if (r->type() == AmanziGeometry::LABELEDSET) {
    
    Teuchos::RCP<const AmanziGeometry::RegionLabeledSet> lsrgn =
        Teuchos::rcp_static_cast<const AmanziGeometry::RegionLabeledSet>(r);
    std::string label = lsrgn->label();

    if (entity_kind == CELL)
      internal_name = "matset_" + label;
    else if (entity_kind == FACE)
      internal_name = "sideset_" + label;
    else if (entity_kind == EDGE)
      internal_name = "edgeset_not_supported";
    else if (entity_kind == NODE)
      internal_name = "nodeset_" + label;      
  }
  else {
    if (entity_kind == CELL)
      internal_name = "CELLSET_" + r->name();
    else if (entity_kind == FACE)
      internal_name = "FACESET_" + r->name();
    else if (entity_kind == EDGE)
      internal_name = "EDGESET_not_supported";
    else if (entity_kind == NODE)
      internal_name = "NODESET_" + r->name();
  }

  return internal_name;
}


//---------------------------------------------------------
// Get an alternate name (elemset_N instead of matset_N) for sets of type 
// Labeled Set and entity kind Cell. For everything else return regular name 
//---------------------------------------------------------
std::string 
Mesh_MSTK::other_internal_name_of_set(const Teuchos::RCP<const AmanziGeometry::Region>& r,
                                      const Entity_kind entity_kind) const
{

  std::string internal_name;
  
  if (r->type() == AmanziGeometry::LABELEDSET && entity_kind == CELL) {
    
    Teuchos::RCP<const AmanziGeometry::RegionLabeledSet> lsrgn =
        Teuchos::rcp_static_cast<const AmanziGeometry::RegionLabeledSet>(r);
    std::string label = lsrgn->label();

    internal_name = "elemset_" + label;
    return internal_name;
  }
  else
    return internal_name_of_set(r,entity_kind);
}


//---------------------------------------------------------
// Extract a list of MSTK entities and make a new MSTK mesh
// For private use of Mesh_MSTK class only
//---------------------------------------------------------
void Mesh_MSTK::extract_mstk_mesh(const Epetra_MpiComm *incomm,
                                  const Mesh_MSTK& inmesh,
                                  List_ptr src_entities, 
                                  const MType entity_dim,
                                  const bool flatten,
                                  const bool extrude,
                                  const bool request_faces,
                                  const bool request_edges)
{
  int ok, ival, idx;
  double rval, xyz[3];
  void *pval;

  Mesh_ptr inmesh_mstk = inmesh.mesh;

  if (extrude) {
    Errors::Message mesg("Extrude option not implemented yet");
    amanzi_throw(mesg);
  }


  if (flatten || extrude) {
    if (entity_dim == MREGION || entity_dim == MVERTEX) {
      Errors::Message mesg("Flattening or extruding allowed only for sets of FACEs in volume mesh or CELLs in surface meshes");
      amanzi_throw(mesg);
    }
  }


  if (entity_dim == MEDGE) {
    Errors::Message mesg("Requested mesh constructor produces 1D mesh which is not supported by Amanzi");
    amanzi_throw(mesg);
  }


  // Pre-processing (init, MPI queries etc)

  if (flatten)
    pre_create_steps_(inmesh.space_dimension()-1, incomm, 
                      inmesh.geometric_model());
  else
    pre_create_steps_(inmesh.space_dimension(), incomm,
                      inmesh.geometric_model());

  if (myprocid == 0) {
    int DebugWait=0;
    while (DebugWait);
  }


  // Set parent mesh
  
  parent_mesh = &inmesh;

  // What is the cell dimension of new mesh

  switch (entity_dim) {
  case MREGION:
    if (extrude) {
      Errors::Message mesg("Cannot extrude 3D cells");
      amanzi_throw(mesg);
    }
    else 
      set_manifold_dimension(3); // extract regions/cells from mesh
    break;
    
  case MFACE:
    if (extrude)
      set_manifold_dimension(3); // extract faces and extrude them into regions/cells
    else
      set_manifold_dimension(2); // extract faces from mesh
    break;
    
  case MEDGE:
    if (extrude)
      set_manifold_dimension(2); // extract edges and extrude them into faces/cells
    else {
      Errors::Message mesg("Edge list passed into extract mesh. Cannot extract a wire or point mesh");
      amanzi_throw(mesg);
    }
    break;
    
  case NODE: {
    Errors::Message mesg("Vertex list passed into extract mesh. Cannot extract a point mesh");
    amanzi_throw(mesg);
    break;
  }

  default:
    Errors::Message mesg1("Unrecognized Entity_kind");
    amanzi_throw(mesg1);
  }


  // Create new mesh in MSTK

  mesh = MESH_New(MESH_RepType(inmesh_mstk));

  // Have to do some additional work for extruding an extracted mesh
  // Extrusion applicable only in the case of entdim = MFACE/MEDGE

  MAttrib_ptr copyatt = MAttrib_New(inmesh_mstk,"copyatt",POINTER,MALLTYPE);
  vparentatt = MAttrib_New(mesh,"vparentatt",POINTER,MVERTEX);
  eparentatt = MAttrib_New(mesh,"eparentatt",POINTER,MEDGE);
  fparentatt = MAttrib_New(mesh,"fparentatt",POINTER,MFACE);
  rparentatt = MAttrib_New(mesh,"rparentatt",POINTER,MREGION);
  
  switch (entity_dim) {
  case MREGION:
      
    idx = 0; 
    MRegion_ptr mr;
    while ((mr = (MRegion_ptr) List_Next_Entry(src_entities,&idx))) {

      List_ptr rfaces = MR_Faces(mr);                                  
      int nrf = List_Num_Entries(rfaces);
      MFace_ptr rfaces_new[MAXPF3];
      int rfdirs_new[MAXPF3];
      for (int i = 0; i < nrf; ++i) {
        MFace_ptr mf = List_Entry(rfaces,i);

        MEnt_Get_AttVal(mf,copyatt,&ival,&rval,&pval);
        if (pval) {
          rfaces_new[i] = pval;
          rfdirs_new[i] = MR_FaceDir_i(mr,i);
        }
        else {

          List_ptr fverts = MF_Vertices(mf,1,0);
          int nfv = List_Num_Entries(fverts);
          MVertex_ptr fverts_new[MAXPV2];
          for (int j = 0; j < nfv; ++j) {
            MVertex_ptr mv = List_Entry(fverts,j);
            MEnt_Get_AttVal(mv,copyatt,&ival,&rval,&pval);
            if (pval)
              fverts_new[j] = pval;
            else {
              fverts_new[j] = MV_New(mesh);
              MV_Coords(mv,xyz);
              MV_Set_Coords(fverts_new[j],xyz);
              MV_Set_GEntDim(fverts_new[j],MV_GEntDim(mv));
              MV_Set_GEntID(fverts_new[j],MV_GEntID(mv));
              MEnt_Set_AttVal(mv,copyatt,ival,rval,fverts_new[j]);
              MEnt_Set_AttVal(fverts_new[j],vparentatt,0,0.0,mv);
            }
          }
          List_Delete(fverts);
            
          rfaces_new[i] = MF_New(mesh);
          MF_Set_Vertices(rfaces_new[i],nfv,fverts_new);
          MF_Set_GEntDim(rfaces_new[i],MF_GEntDim(mf));
          MF_Set_GEntID(rfaces_new[i],MF_GEntID(mf));
          rfdirs_new[i] = MR_FaceDir_i(mr,i);

          MEnt_Set_AttVal(mf,copyatt,ival,rval,rfaces_new[i]);
          MEnt_Set_AttVal(rfaces_new[i],fparentatt,0,0.0,mf);
        }
      }
      List_Delete(rfaces);

      MRegion_ptr mr_new = MR_New(mesh);
      MR_Set_Faces(mr_new,nrf,rfaces_new,rfdirs_new);
      MR_Set_GEntID(mr_new,MR_GEntID(mr));

      MEnt_Set_AttVal(mr,copyatt,ival,rval,mr_new);
      MEnt_Set_AttVal(mr_new,rparentatt,0,0.0,mr);
    }

    break;

  case MFACE:

    idx = 0; 
    MFace_ptr mf;
    while ((mf = (MFace_ptr) List_Next_Entry(src_entities,&idx))) {

      List_ptr fedges = MF_Edges(mf,1,0);
      int nfe = List_Num_Entries(fedges);
      int fedirs[MAXPV2];
      MEdge_ptr fedges_new[MAXPV2];
      for (int j = 0; j < nfe; ++j) {
        MEdge_ptr me = List_Entry(fedges,j);
        MEnt_Get_AttVal(me,copyatt,&ival,&rval,&pval);
        if (pval)
          fedges_new[j] = pval;
        else {
          fedges_new[j] = ME_New(mesh);

          for (int k = 0; k < 2; ++k) {
            MVertex_ptr mv = ME_Vertex(me,k);
            MVertex_ptr mv_new;
            MEnt_Get_AttVal(mv,copyatt,&ival,&rval,&pval);
            if (pval)
              mv_new = pval;
            else {              
              MV_Coords(mv,xyz);
              if (flatten) xyz[2] = 0.0;
              mv_new = MV_New(mesh);
              MV_Set_Coords(mv_new,xyz);
              MV_Set_GEntDim(mv_new,MV_GEntDim(mv));
              MV_Set_GEntID(mv_new,MV_GEntID(mv));
              MEnt_Set_AttVal(mv,copyatt,ival,rval,mv_new);
              MEnt_Set_AttVal(mv_new,vparentatt,0,0.0,mv);
            }

            ME_Set_Vertex(fedges_new[j],k,mv_new);
            ME_Set_GEntDim(fedges_new[j],ME_GEntDim(me));
            ME_Set_GEntID(fedges_new[j],ME_GEntID(me));
            MEnt_Set_AttVal(me,copyatt,ival,rval,fedges_new[j]);
            MEnt_Set_AttVal(fedges_new[j],eparentatt,0,0.0,me);
          }
        }
        fedirs[j] = MF_EdgeDir_i(mf,j);
      }
      List_Delete(fedges);
            
      MFace_ptr mf_new = MF_New(mesh);
      MF_Set_Edges(mf_new,nfe,fedges_new,fedirs);
      MF_Set_GEntDim(mf_new,MF_GEntDim(mf));
      MF_Set_GEntID(mf_new,MF_GEntID(mf));

      MEnt_Set_AttVal(mf,copyatt,ival,rval,mf_new);
      MEnt_Set_AttVal(mf_new,fparentatt,0,0.0,mf);
    }

    break;

  case MEDGE:

    idx = 0;
    MEdge_ptr me;
    while ((me = (MEdge_ptr) List_Next_Entry(src_entities,&idx))) {

      MEdge_ptr me_new = ME_New(mesh);

      for (int j = 0; j < 2; ++j)  {
        MVertex_ptr mv = ME_Vertex(me,j);

        MVertex_ptr mv_new;

        MEnt_Get_AttVal(mv,copyatt,&ival,&rval,&pval);
        if (pval)
          mv_new = pval;
        else {
          MV_Coords(mv,xyz);
          if (flatten) {
            xyz[1] = 0.0;
            xyz[2] = 0.0;
          }
          mv_new = MV_New(mesh);
          MV_Set_Coords(mv_new,xyz);
          MV_Set_GEntDim(mv_new,MV_GEntDim(mv));
          MV_Set_GEntID(mv_new,MV_GEntID(mv));

          MEnt_Set_AttVal(mv,copyatt,ival,rval,mv_new);
          MEnt_Set_AttVal(mv_new,vparentatt,0,0.0,mv);
        }

        ME_Set_Vertex(me_new,j,mv_new);
      }

      MEnt_Set_AttVal(me,copyatt,ival,rval,me_new);
      MEnt_Set_AttVal(me,eparentatt,0,0.0,me);
    }

    break;

  case MVERTEX:

    idx = 0;
    MVertex_ptr mv;
    while ((mv = (MVertex_ptr) List_Next_Entry(src_entities,&idx))) {

      MVertex_ptr mv_new = MV_New(mesh);
      MV_Set_Coords(mv_new,xyz);
      if (flatten) xyz[2] = 0.0;
      MV_Set_GEntDim(mv_new,MV_GEntDim(mv));
      MV_Set_GEntID(mv_new,MV_GEntID(mv));
        
      MEnt_Set_AttVal(mv,copyatt,ival,rval,mv_new);
      MEnt_Set_AttVal(mv_new,vparentatt,0,0.0,mv);
    }

    break;

  default:
    Errors::Message mesg("Unknown entity type");
    amanzi_throw(mesg);
  }


  if (!serial_run) {
    // Have to assign global IDs and build ghost entities 

    int num_ghost_layers = 1; 
    int input_type = 0; /* No parallel info is given */
    int status = MSTK_Weave_DistributedMeshes(mesh, manifold_dimension(),
                                              num_ghost_layers, input_type, mpicomm_);

    // Now we have to build parent information for global entities

    MAttrib_ptr vparentgid_att = MAttrib_New(mesh,"vparent_gid",INT,MVERTEX);
    MAttrib_ptr eparentgid_att = MAttrib_New(mesh,"eparent_gid",INT,MEDGE);
    MAttrib_ptr fparentgid_att = MAttrib_New(mesh,"fparent_gid",INT,MFACE);
    MAttrib_ptr rparentgid_att = MAttrib_New(mesh,"rparent_gid",INT,MREGION);

    // Attach parent global ID info to entities used by other processors

    idx = 0;
    MVertex_ptr mv;
    while ((mv = (MVertex_ptr) MESH_Next_Vertex(mesh,&idx)))
      if (MV_PType(mv) == POVERLAP) {
        MEnt_Get_AttVal(mv,vparentatt,&ival,&rval,&pval);
        MEnt_Set_AttVal(mv,vparentgid_att,MV_GlobalID((MVertex_ptr)pval),0.0,
                        NULL);
      }
    idx = 0;
    MEdge_ptr me;
    while ((me = (MEdge_ptr) MESH_Next_Edge(mesh,&idx)))
      if (ME_PType(me) == POVERLAP) {
        MEnt_Get_AttVal(me,eparentatt,&ival,&rval,&pval);
        MEnt_Set_AttVal(me,eparentgid_att,ME_GlobalID((MEdge_ptr)pval),0.0,
                        NULL);
      }
    idx = 0;
    MFace_ptr mf;
    while ((mf = (MFace_ptr) MESH_Next_Face(mesh,&idx)))
      if (MF_PType(mf) == POVERLAP) {
        MEnt_Get_AttVal(mf,fparentatt,&ival,&rval,&pval);
        MEnt_Set_AttVal(mf,fparentgid_att,MF_GlobalID((MFace_ptr)pval),0.0,
                        NULL);
      }
    idx = 0;
    MRegion_ptr mr;
    while ((mr = (MRegion_ptr) MESH_Next_Region(mesh,&idx)))
      if (MR_PType(mr) == POVERLAP) {
        MEnt_Get_AttVal(mr,rparentatt,&ival,&rval,&pval);
        MEnt_Set_AttVal(mr,rparentgid_att,MR_GlobalID((MRegion_ptr)pval),0.0,
                        NULL);
      }
      
    // Update attributes on ghost entities - this will ensure that
    // ghost entities have their parent global ID information

    status &= MESH_UpdateAttributes(mesh,mpicomm_);

    // Now reverse engineer the parents of ghost entities from the global IDs

    idx = 0;
    while ((mv = (MVertex_ptr) MESH_Next_GhostVertex(mesh,&idx))) {
      MEnt_Get_AttVal(mv,vparentgid_att,&ival,&rval,&pval);
      MVertex_ptr mv_parent = MESH_VertexFromGlobalID(inmesh_mstk,ival);
      if (!mv_parent) {
        Errors::Message 
          mesg("Cannot find ghost vertex with given global ID");
        amanzi_throw(mesg);
      }
      MEnt_Set_AttVal(mv,vparentatt,0,0.0,mv_parent);
    }
    idx = 0;
    while ((me = (MEdge_ptr) MESH_Next_GhostEdge(mesh,&idx))) {
      MEnt_Get_AttVal(me,eparentgid_att,&ival,&rval,&pval);
      MEdge_ptr me_parent = MESH_EdgeFromGlobalID(inmesh_mstk,ival);
      if (!me_parent) {
        Errors::Message 
          mesg("Cannot find ghost edge with given global ID");
        amanzi_throw(mesg);
      }
      MEnt_Set_AttVal(me,eparentatt,0,0.0,me_parent);
    }
    idx = 0;
    while ((mf = (MFace_ptr) MESH_Next_GhostFace(mesh,&idx))) {
      MEnt_Get_AttVal(mf,fparentgid_att,&ival,&rval,&pval);
      MFace_ptr mf_parent = MESH_FaceFromGlobalID(inmesh_mstk,ival);
      if (!mf_parent) {
        Errors::Message 
          mesg("Cannot find ghost face with given global ID");
        amanzi_throw(mesg);
      }
      MEnt_Set_AttVal(mf,fparentatt,0,0.0,mf_parent);
    }
    idx = 0;
    while ((mr = (MRegion_ptr) MESH_Next_GhostRegion(mesh,&idx))) {
      MEnt_Get_AttVal(mr,rparentgid_att,&ival,&rval,&pval);
      MRegion_ptr mr_parent = MESH_RegionFromGlobalID(inmesh_mstk,ival);
      if (!mr_parent) {
        Errors::Message 
          mesg("Cannot find ghost region with given global ID");
        amanzi_throw(mesg);
      }
      MEnt_Set_AttVal(mr,rparentatt,0,0.0,mr_parent);
    }

    MAttrib_Delete(vparentgid_att);
    MAttrib_Delete(eparentgid_att);
    MAttrib_Delete(fparentgid_att);
    MAttrib_Delete(rparentgid_att);
  }


  // We have to do an extra step to build new labeled sets based on
  // labeled sets of the base mesh

  inherit_labeled_sets(copyatt);


  // Do all the processing required for setting up the mesh for Amanzi 
  
  post_create_steps_(request_faces, request_edges);


  // Clean up

  switch (entity_dim) {
  case MREGION:
    MRegion_ptr mr;
    idx = 0; 
    while ((mr = (MRegion_ptr) List_Next_Entry(src_entities,&idx))) {

      List_ptr rfaces = MR_Faces(mr);                                  
      int nrf = List_Num_Entries(rfaces);

      for (int i = 0; i < nrf; ++i) {
        MFace_ptr mf = List_Entry(rfaces,i);
        MEnt_Rem_AttVal(mf,copyatt);

        List_ptr fverts = MF_Vertices(mf,1,0);
        int nfv = List_Num_Entries(fverts);

        for (int j = 0; j < nfv; ++j) {
          MVertex_ptr mv = List_Entry(fverts,j);
          MEnt_Rem_AttVal(mv,copyatt);
        }
        List_Delete(fverts);
            
        MEnt_Rem_AttVal(mf,copyatt);
      }
      List_Delete(rfaces);

      MEnt_Rem_AttVal(mr,copyatt);
    }

    break;

  case MFACE:
    MFace_ptr mf;
    idx = 0; 
    while ((mf = (MFace_ptr) List_Next_Entry(src_entities,&idx))) {

      List_ptr fedges = MF_Edges(mf,1,0);
      int nfe = List_Num_Entries(fedges);
      for (int j = 0; j < nfe; ++j) {
        MEdge_ptr me = List_Entry(fedges,j);
        MEnt_Rem_AttVal(me,copyatt);
        MVertex_ptr mv = ME_Vertex(me,MF_EdgeDir_i(mf,j));
        MEnt_Rem_AttVal(mv,copyatt);
      }
      List_Delete(fedges);
            
      MEnt_Rem_AttVal(mf,copyatt);
    }

    break;

  case MEDGE:
    MEdge_ptr me;
    idx = 0;
    while ((me = (MEdge_ptr) List_Next_Entry(src_entities,&idx))) {
      for (int j = 0; j < 2; ++j)  {
        MVertex_ptr mv = ME_Vertex(me,j);
        MEnt_Rem_AttVal(mv,copyatt);
      }
      MEnt_Rem_AttVal(me,copyatt);
    }

    break;

  case MVERTEX:
    MVertex_ptr mv;
    idx = 0;
    while ((mv = (MVertex_ptr) List_Next_Entry(src_entities,&idx)))
      MEnt_Rem_AttVal(mv,copyatt);

    break;

  default:
    Errors::Message mesg("Unknown entity type");
    amanzi_throw(mesg);
  }
  
  MAttrib_Delete(copyatt);
}


//---------------------------------------------------------
// Destructor with cleanup
//---------------------------------------------------------
Mesh_MSTK::~Mesh_MSTK() {
  delete cell_map_wo_ghosts_;
  delete cell_map_w_ghosts_;
  if (face_map_wo_ghosts_) delete face_map_wo_ghosts_;
  if (face_map_w_ghosts_) delete face_map_w_ghosts_;
  if (edge_map_wo_ghosts_) delete edge_map_wo_ghosts_;
  if (edge_map_w_ghosts_) delete edge_map_w_ghosts_;
  delete node_map_wo_ghosts_;
  delete node_map_w_ghosts_;
  if (extface_map_wo_ghosts_) delete extface_map_wo_ghosts_;
  if (extface_map_w_ghosts_) delete extface_map_w_ghosts_;
  if (owned_to_extface_importer_) delete owned_to_extface_importer_;
  delete [] faceflip;

  if (OwnedVerts) MSet_Delete(OwnedVerts);
  if (NotOwnedVerts) MSet_Delete(NotOwnedVerts);
  if (OwnedEdges) MSet_Delete(OwnedEdges);
  if (NotOwnedEdges) MSet_Delete(NotOwnedEdges);
  if (OwnedFaces) MSet_Delete(OwnedFaces);
  if (NotOwnedFaces) MSet_Delete(NotOwnedFaces);
  if (OwnedCells) MSet_Delete(OwnedCells);
  if (GhostCells) MSet_Delete(GhostCells);

  if (entities_deleted) {
    if (deleted_vertices) List_Delete(deleted_vertices);
    if (deleted_edges) List_Delete(deleted_edges);
    if (deleted_faces) List_Delete(deleted_faces);
    if (deleted_regions) List_Delete(deleted_regions);
  }

  MAttrib_Delete(celltype_att);
  if (vparentatt) MAttrib_Delete(vparentatt);
  if (eparentatt) MAttrib_Delete(eparentatt);
  if (fparentatt) MAttrib_Delete(fparentatt);
  if (rparentatt) MAttrib_Delete(rparentatt);

  MESH_Delete(mesh);
}


//---------------------------------------------------------
// Number of OWNED, GHOST or USED entities of different types
//
// Number of entities of any kind (cell, face, edge, node) and in a
// particular category (OWNED, GHOST, USED)
//---------------------------------------------------------
unsigned int Mesh_MSTK::num_entities(const Entity_kind kind, 
                                     const Parallel_type ptype) const
{
  const int rank = (int) kind;
  const int index = ((int) ptype) - 1;

  switch (kind) {
  case NODE:

    switch (ptype) {
    case OWNED:
      return MSet_Num_Entries(OwnedVerts);
      break;
    case GHOST:
      return !serial_run ? MSet_Num_Entries(NotOwnedVerts) : 0;
      break;
    case USED:
      return MESH_Num_Vertices(mesh);
      break;
    default:
      return 0;
    }
    break;

  case EDGE:

    assert(edges_initialized);

    switch (ptype) {
    case OWNED:
      return MSet_Num_Entries(OwnedEdges);
      break;
    case GHOST:
      return !serial_run ? MSet_Num_Entries(NotOwnedEdges) : 0;
      break;
    case USED:
      return MESH_Num_Edges(mesh);
      break;
    default:
      return 0;
    }
    break;


  case FACE:

    assert(faces_initialized);

    switch (ptype) {
    case OWNED:
      return MSet_Num_Entries(OwnedFaces);
      break;
    case GHOST:
      return !serial_run ? MSet_Num_Entries(NotOwnedFaces) : 0;
      break;
    case USED:
      return (manifold_dimension() == 2 ? MESH_Num_Edges(mesh) : MESH_Num_Faces(mesh));
      break;
    default:
      return 0;
    }
    break;


  case CELL:

    switch (ptype) {
    case OWNED:
      return MSet_Num_Entries(OwnedCells);
      break;
    case GHOST:
      return !serial_run ? MSet_Num_Entries(GhostCells) : 0;
      break;
    case USED:
      return ((manifold_dimension() == 2) ? MESH_Num_Faces(mesh) : MESH_Num_Regions(mesh));
      break;
    default:
      return 0;
    }

    break;
  default:
    std::cerr << "Count requested for unknown entity type" << std::endl;
  }
  return 0;
}


//---------------------------------------------------------
// Get cell type
//---------------------------------------------------------
Cell_type Mesh_MSTK::cell_get_type(const Entity_ID cellid) const
{
  MEntity_ptr cell;
  int ival;
  Cell_type celltype;
  
  cell = cell_id_to_handle[cellid];
  
  MEnt_Get_AttVal(cell,celltype_att,&ival,NULL,NULL);
  celltype = (Cell_type) ival;

  return celltype;
}


//---------------------------------------------------------
// Get faces of a cell and directions in which the cell uses the face 

// The Amanzi coding guidelines regarding function arguments is purposely
// violated here to allow for a default input argument

// On a distributed mesh, this will return all the faces of the
// cell, OWNED or GHOST. If ordered = true, the faces will be
// returned in a standard order according to Exodus II convention
// for standard cells; in all other situations (ordered = false or
// non-standard cells), the list of faces will be in arbitrary order

// In 3D, direction is 1 if face normal points out of cell
// and -1 if face normal points into cell
// In 2D, direction is 1 if face/edge is defined in the same
// direction as the cell polygon, and -1 otherwise
//---------------------------------------------------------
void Mesh_MSTK::cell_get_faces_and_dirs_ordered(const Entity_ID cellid,
                                                Entity_ID_List *faceids,
                                                std::vector<int> *face_dirs) const 
{

  MEntity_ptr cell;

  if (manifold_dimension() == 3) {

    int celltype = cell_get_type(cellid);
      
    if (celltype >= TET && celltype <= HEX) {
      int lid, nf;
      
      cell = cell_id_to_handle[cellid];

      List_ptr rfaces = MR_Faces((MRegion_ptr)cell);   
      nf = List_Num_Entries(rfaces);
      
      faceids->resize(nf);
      if (face_dirs)
        face_dirs->resize(nf);
      
      /* base face */
      
      MFace_ptr face0;
      int fdir0;
      
      if (celltype == TET || celltype == HEX) {
        face0 = List_Entry(rfaces,0);
        fdir0 = MR_FaceDir_i((MRegion_ptr)cell,0);
      }
      else if (celltype == PRISM) { /* Find the first triangular face */
        for (int i = 0; i < 5; ++i) {
          MFace_ptr face = List_Entry(rfaces,i);
          if (MF_Num_Edges(face) == 3) {
            face0 = face;
            fdir0 = MR_FaceDir_i((MRegion_ptr)cell,i);
            break;
          }
        }
      }
      else if (celltype == PYRAMID) { /* Find the quad face */
        for (int i = 0; i < 5; ++i) {
          MFace_ptr face = List_Entry(rfaces,i);
          if (MF_Num_Edges(face) == 4) {
            face0 = face;
            fdir0 = MR_FaceDir_i((MRegion_ptr)cell,i);
            break;
          }
        }
      }
      
      /* Markers for faces to avoid searching */
      
      int mkid = MSTK_GetMarker();
      MEnt_Mark(face0,mkid);
      
      /* Add all lateral faces first (faces adjacent to the base face) */
      
      List_ptr fedges0 = MF_Edges(face0,!fdir0,0);
      int idx = 0;
      MEdge_ptr fe;
      nf = 0;
      while ((fe = List_Next_Entry(fedges0,&idx))) {
        
        /* Is there an unprocessed face in this region that is
           adjacent to this edge */
        
        int idx2 = 0;
        MFace_ptr fadj; 
        int i = 0;
        while ((fadj = List_Next_Entry(rfaces,&idx2))) {
          if (fadj != face0 && !MEnt_IsMarked(fadj,mkid)) {
            
            if (MF_UsesEntity(fadj,fe,MEDGE)) {
              
              lid = MEnt_ID(fadj);              
              (*faceids)[nf] = lid-1;
              
              if (face_dirs) {
                int fdir = (MR_FaceDir_i((MRegion_ptr)cell,i) == 1) ? 1 : -1;
                if (faceflip[lid-1]) fdir *= -1;
                (*face_dirs)[nf] = fdir;
              }
              
              MEnt_Mark(fadj,mkid);
              nf++;
            }
          }
          ++i;
        }
      }
      List_Delete(fedges0);
      
      /* Add the base face */
      
      lid = MEnt_ID(face0);
      (*faceids)[nf] = lid-1;
      
      if (face_dirs) {
        fdir0 = fdir0 ? 1 : -1;
        if (faceflip[lid-1]) fdir0 *= -1;
        (*face_dirs)[nf] = fdir0;
      }
      nf++;
      
      /* If there is a last remaining face, it is the top face */
      
      MFace_ptr fopp;
      idx = 0;
      int i = 0;
      while ((fopp = List_Next_Entry(rfaces,&idx))) {
        if (fopp != face0 && !MEnt_IsMarked(fopp,mkid)) {
          
          lid = MEnt_ID(fopp);
          (*faceids)[nf] = lid-1;
          
          if (face_dirs) {
            int fdir = (MR_FaceDir_i((MRegion_ptr)cell,i) == 1) ? 1 : -1;
            if (faceflip[lid-1]) fdir *= -1;
            (*face_dirs)[nf] = fdir;
          }
          nf++;
          break;
          
        }
        ++i;
      }
      
      List_Unmark(rfaces,mkid);
      MSTK_FreeMarker(mkid);
      
      List_Delete(rfaces);
    }
    else 
      cell_get_faces_and_dirs_unordered(cellid,faceids,face_dirs);
  }
  else
    cell_get_faces_and_dirs_unordered(cellid,faceids,face_dirs);

}


void Mesh_MSTK::cell_get_faces_and_dirs_unordered(const Entity_ID cellid,
                                                  Entity_ID_List *faceids,
                                                  std::vector<int> *face_dirs) const
{
  MEntity_ptr cell;

  ASSERT(faceids != NULL);

  cell = cell_id_to_handle[cellid];

  if (manifold_dimension() == 3) {
    int nrf;
    List_ptr rfaces;

    rfaces = MR_Faces((MRegion_ptr)cell);
    nrf = List_Num_Entries(rfaces);
    faceids->resize(nrf);

    Entity_ID_List::iterator itf = faceids->begin();
    for (int i = 0; i < nrf; ++i) {
      MFace_ptr face = List_Entry(rfaces,i);
      int lid = MEnt_ID(face);
      *itf = lid-1;  // assign to next spot by dereferencing iterator
      ++itf;
    }

    List_Delete(rfaces);
    
    /* Reserved for next major MSTK release 
    int rfaceids[MAXPF3];

    MR_FaceIDs((MRegion_ptr)cell,&nrf,rfaceids);
    faceids->resize(nrf);
    Entity_ID_List::iterator it = faceids->begin();
    for (int i = 0; i < nrf; ++i) { 
      *it = rfaceids[i]-1;
      ++it;
    }
    */
    
    if (face_dirs) {
      face_dirs->resize(nrf);

      std::vector<int>::iterator itd = face_dirs->begin();
      for (int i = 0; i < nrf; ++i) {
        int lid = (*faceids)[i];
        int fdir = 2*MR_FaceDir_i((MRegion_ptr)cell,i) - 1;
        fdir = faceflip[lid] ? -fdir : fdir;
        *itd = fdir;  // assign to next spot by dereferencing iterator
        ++itd;
      }
    }
    
  }
  else {  // manifold_dimension() = 2; surface or 2D mesh
    int nfe;

    List_ptr fedges;
    fedges = MF_Edges((MFace_ptr)cell,1,0);
    nfe = List_Num_Entries(fedges);

    faceids->resize(nfe);

    Entity_ID_List::iterator itf = faceids->begin();
    for (int i = 0; i < nfe; ++i) {
      MEdge_ptr edge = List_Entry(fedges,i);
      int lid = MEnt_ID(edge);
      *itf = lid-1;  // assign to next spot by dereferencing iterator
      ++itf;
    }

    List_Delete(fedges);

    /* Reserved for next major MSTK release 

    int fedgeids[MAXPV2];
    MF_EdgeIDs((MFace_ptr)cell,1,0,&nfe,fedgeids);
    
    faceids->resize(nfe);
    Entity_ID_List::iterator itf = faceids->begin();
    for (int i = 0; i < nfe; ++i) {
      *itf = fedgeids[i]-1;
      ++itf;
    }
    */

    if (face_dirs) {
      face_dirs->resize(nfe);
      std::vector<int>::iterator itd = face_dirs->begin();
      for (int i = 0; i < nfe; ++i) { 
        int lid = (*faceids)[i];
        int fdir = 2*MF_EdgeDir_i((MFace_ptr)cell,i) - 1;
        fdir = faceflip[lid] ? -fdir : fdir;
        *itd = fdir;  // assign to next spot by dereferencing iterator
        itd++;
      }
    }

  }
}


void Mesh_MSTK::cell_get_faces_and_dirs_internal_(const Entity_ID cellid,
                                                  Entity_ID_List *faceids,
                                                  std::vector<int> *face_dirs,
                                                  const bool ordered) const 
{
  ASSERT(faces_initialized);

  if (ordered)
    cell_get_faces_and_dirs_ordered(cellid, faceids, face_dirs);
  else
    cell_get_faces_and_dirs_unordered(cellid, faceids, face_dirs);
}


void Mesh_MSTK::cell_get_edges_internal_(const Entity_ID cellid,
                                         Entity_ID_List *edgeids) const 
{
  assert(edges_initialized);

  MEntity_ptr cell;

  ASSERT(edgeids != NULL);

  cell = cell_id_to_handle[cellid];

  if (manifold_dimension() == 3) {
    int nre;
    List_ptr redges;

    redges = MR_Edges((MRegion_ptr)cell);
    nre = List_Num_Entries(redges);
    edgeids->resize(nre);

    Entity_ID_List::iterator ite = edgeids->begin();
    for (int i = 0; i < nre; ++i) {
      MEdge_ptr edge = List_Entry(redges,i);
      int lid = MEnt_ID(edge);
      *ite = lid-1;  // assign to next spot by dereferencing iterator
      ++ite;
    }

    List_Delete(redges);
    
    /* Reserved for next major MSTK release 
    int redgeids[MAXPF3];

    MR_EdgeIDs((MRegion_ptr)cell,&nre,redgeids);
    edgeids->resize(nre);
    Entity_ID_List::iterator it = edgeids->begin();
    for (int i = 0; i < nre; ++i) { 
      *it = redgeids[i]-1;
      ++it;
    }
    */
    
  }
  else {  // manifold_dimension() = 2; surface or 2D mesh
    int nfe;

    List_ptr fedges;
    fedges = MF_Edges((MFace_ptr)cell,1,0);
    nfe = List_Num_Entries(fedges);

    edgeids->resize(nfe);

    Entity_ID_List::iterator ite = edgeids->begin();
    for (int i = 0; i < nfe; ++i) {
      MEdge_ptr edge = List_Entry(fedges,i);
      int lid = MEnt_ID(edge);
      *ite = lid-1;  // assign to next spot by dereferencing iterator
      ++ite;
    }

    List_Delete(fedges);

    /* Reserved for next major MSTK release 

    int fedgeids[MAXPV2];
    MF_EdgeIDs((MFace_ptr)cell,1,0,&nfe,fedgeids);
    
    edgeids->resize(nfe);
    Entity_ID_List::iterator ite = edgeids->begin();
    for (int i = 0; i < nfe; ++i) {
      *ite = fedgeids[i]-1;
      ++ite;
    }
    */
  }
}


//---------------------------------------------------------
// For 2D cells, get edges and directions in which edges are used in cell
//---------------------------------------------------------
void Mesh_MSTK::cell_2D_get_edges_and_dirs_internal_(const Entity_ID cellid,
                                                     Entity_ID_List *edgeids,
                                                     std::vector<int> *edgedirs) const 
{
  ASSERT(manifold_dimension() == 2); 

  if (!edgedirs) 
    cell_get_edges(cellid, edgeids);
  else {

    assert(edges_initialized);
    
    MEntity_ptr cell;
    
    ASSERT(edgeids != NULL);
    
    cell = cell_id_to_handle[cellid];
    
    int nfe;
    
    List_ptr fedges;
    fedges = MF_Edges((MFace_ptr)cell,1,0);
    nfe = List_Num_Entries(fedges);
    
    edgeids->resize(nfe);
    edgedirs->resize(nfe);
    
    Entity_ID_List::iterator ite = edgeids->begin();
    std::vector<int>::iterator itd = edgedirs->begin();
    for (int i = 0; i < nfe; ++i) {
      MEdge_ptr edge = List_Entry(fedges,i);
      int lid = MEnt_ID(edge);
      *ite = lid-1;  // assign to next spot by dereferencing iterator
      ++ite;
      *itd = 2*MF_EdgeDir_i((MFace_ptr)cell,i) - 1; // convert [0,1] to [-1,1]
      ++itd;
    }
  
    List_Delete(fedges);
  
    /* Reserved for next major MSTK release 
       
       int fedgeids[MAXPV2];
       MF_EdgeIDs((MFace_ptr)cell,1,0,&nfe,fedgeids);
       
       edgeids->resize(nfe);
       Entity_ID_List::iterator ite = edgeids->begin();
       std::vector<int>::iterator itd = edgedirs->begin();
       for (int i = 0; i < nfe; ++i) {
       *ite = fedgeids[i]-1;
       ++ite;
       *itd = 2*MF_EdgeDir_i((MFace_ptr)cell,i) - 1; // convert [0,1] to [-1,1]
       ++itd;
       }
    */
  }
}

 
//---------------------------------------------------------
// Get nodes of cell 
// On a distributed mesh, all nodes (OWNED or GHOST) of the cell 
// are returned
// Nodes are returned in a standard order (Exodus II convention)
// STANDARD CONVENTION WORKS ONLY FOR STANDARD CELL TYPES in 3D
// For a general polyhedron this will return the nodes in
// arbitrary order
// In 2D, the nodes of the polygon will be returned in ccw order 
// consistent with the face normal
//---------------------------------------------------------
void Mesh_MSTK::cell_get_nodes(const Entity_ID cellid, 
                               std::vector<Entity_ID> *nodeids) const
{
  MEntity_ptr cell;
  int nn, lid;

  ASSERT(nodeids != NULL);

  cell = cell_id_to_handle[cellid];
      
  /* Reserved for next major MSTK release
  int vertids[MAXPV3];

  if (manifold_dimension() == 3)            // Volume mesh
    MR_VertexIDs(cell,&nn,vertids);
  else                                  // Surface mesh
    MF_VertexIDs(cell,1,0,&nn,vertids);

  nodeids->resize(nn);
  Entity_ID_List::iterator it = nodeids->begin();
  for (int i = 0; i < nn; ++i) {
    *it = vertids[i]-1;
    ++it;
  }
  */
    
  if (manifold_dimension() == 3) {                    // Volume mesh
    List_ptr rverts = MR_Vertices(cell);
 
    nn = List_Num_Entries(rverts);
    nodeids->resize(nn);
    Entity_ID_List::iterator it = nodeids->begin();
    for (int i = 0; i < nn; ++i) {
      lid = MEnt_ID(List_Entry(rverts,i));
      *it = lid-1;  // assign to next spot by dereferencing iterator
      ++it;
    }
    
    List_Delete(rverts);
  }
  else {                                 // Surface mesh
    List_ptr fverts = MF_Vertices(cell,1,0);

    nn = List_Num_Entries(fverts);
    nodeids->resize(nn);
    Entity_ID_List::iterator it = nodeids->begin();
    for (int i = 0; i < nn; ++i) {
      lid = MEnt_ID(List_Entry(fverts,i));
      *it = lid-1;  // assign to next spot by dereferencing iterator
      it++;
    }
    
    List_Delete(fverts);
  }
} 


void Mesh_MSTK::face_get_edges_and_dirs_internal_(const Entity_ID faceid,
                                                  Entity_ID_List *edgeids,
                                                  std::vector<int> *edge_dirs,
                                                  bool ordered) const
{
  ASSERT(edgeids != NULL);

  ASSERT(faces_initialized);
  ASSERT(edges_initialized);

  MEntity_ptr face;

  face = face_id_to_handle[faceid];

  if (manifold_dimension() == 3) {
    int nfe;
    List_ptr fedges;

    fedges = MF_Edges((MFace_ptr)face,1,0);
    nfe = List_Num_Entries(fedges);
    edgeids->resize(nfe);

    Entity_ID_List::iterator ite = edgeids->begin();
    for (int i = 0; i < nfe; ++i) {
      MEdge_ptr edge = List_Entry(fedges,i);
      int lid = MEnt_ID(edge);
      *ite = lid-1;  // assign to next spot by dereferencing iterator
      ++ite;
    }

    List_Delete(fedges);
    
    /* Reserved for next major MSTK release 
    int fedgeids[MAXPF3];

    MF_EdgeIDs((MFace_ptr)face,&nfe,fedgeids);
    fedgeids->resize(nfe);
    Entity_ID_List::iterator it = fedgeids->begin();
    for (int i = 0; i < nfe; ++i) { 
      *it = fedgeids[i]-1;
      ++it;
    }
    */
    
    if (edge_dirs) {
      edge_dirs->resize(nfe);

      std::vector<int>::iterator itd = edge_dirs->begin();
      for (int i = 0; i < nfe; ++i) {
        int lid = (*edgeids)[i];
        int edir = 2*MF_EdgeDir_i((MFace_ptr)face,i) - 1;
        edir = edgeflip[lid] ? -edir : edir;
        *itd = edir;  // assign to next spot by dereferencing iterator
        ++itd;
      }
    }
    
  }
  else {  // manifold_dimension() = 2; surface or 2D mesh

    // face is same dimension as edge; just return the edge with a
    // direction of 1

    MEdge_ptr edge = (MEdge_ptr) face;

    edgeids->resize(1);
    (*edgeids)[0] = MEnt_ID(edge)-1;

    if (edge_dirs) {
      edge_dirs->resize(1);
      (*edge_dirs)[0] = 1;
    }
  }
}


//---------------------------------------------------------
// Get nodes of face 
// On a distributed mesh, all nodes (OWNED or GHOST) of the face 
// are returned
// In 3D, the nodes of the face are returned in ccw order consistent
// with the face normal
// In 2D, nfnodes is 2
//---------------------------------------------------------
void Mesh_MSTK::face_get_nodes(const Entity_ID faceid, 
                               std::vector<Entity_ID> *nodeids) const
{
  MEntity_ptr genface;
  int nn, lid;

  ASSERT(faces_initialized);

  ASSERT(nodeids != NULL);

  genface = face_id_to_handle[faceid];
  
  if (manifold_dimension() == 3) {  // Volume mesh
    int dir = !faceflip[faceid];

    /* Reserved for next major MSTK release
    int vertids[MAXPV2];

    MF_VertexIDs((MFace_ptr) genface,dir,0,&nn,vertids);

    nodeids->resize(nn);
    for (int i = 0; i < nn; ++i) 
      (*nodeids)[i] = vertids[i]-1;
    */

    List_ptr fverts = MF_Vertices(genface,dir,0);
    assert(fverts != NULL);

    nn = List_Num_Entries(fverts);
    nodeids->resize(nn);
    Entity_ID_List::iterator it = nodeids->begin();

    for (int i = 0; i < nn; ++i) {
      lid = MEnt_ID(List_Entry(fverts,i));
      *it = lid-1;  // assign to next spot by dereferencing iterator
      ++it;
    }

    List_Delete(fverts);
    
  }
  else {                // Surface mesh or 2D mesh
    nodeids->resize(2);

    if (faceflip[faceid]) {
      (*nodeids)[0] = MEnt_ID(ME_Vertex(genface,1))-1;
      (*nodeids)[1] = MEnt_ID(ME_Vertex(genface,0))-1;
    }
    else {
      (*nodeids)[0] = MEnt_ID(ME_Vertex(genface,0))-1;
      (*nodeids)[1] = MEnt_ID(ME_Vertex(genface,1))-1;
    }
  }
}
  

//---------------------------------------------------------
// Get nodes of an edge
//---------------------------------------------------------
void Mesh_MSTK::edge_get_nodes(const Entity_ID edgeid,
                               Entity_ID *nodeid0, Entity_ID *nodeid1) const
{
  ASSERT(edges_initialized);

  MEdge_ptr edge = (MEdge_ptr) edge_id_to_handle[edgeid];

  if (edgeflip[edgeid]) {
    *nodeid0 = MEnt_ID(ME_Vertex(edge,1))-1;
    *nodeid1 = MEnt_ID(ME_Vertex(edge,0))-1;
  }
  else {
    *nodeid0 = MEnt_ID(ME_Vertex(edge,0))-1;
    *nodeid1 = MEnt_ID(ME_Vertex(edge,1))-1;
  }
}


//---------------------------------------------------------
// Cells of type 'ptype' connected to a node. This routine uses
// push_back on or near the partition boundary since we cannot tell at
// the outset how many entries will be put into the list
//---------------------------------------------------------
void Mesh_MSTK::node_get_cells(const Entity_ID nodeid, 
                               const Parallel_type ptype,
                               std::vector<Entity_ID> *cellids) const
{
  int idx, lid, nc;
  List_ptr cell_list;
  MEntity_ptr ment;

  ASSERT (cellids != NULL);

  MVertex_ptr mv = (MVertex_ptr) vtx_id_to_handle[nodeid];
  
  /* Reserved for next major release of MSTK
  if (MV_PType(mv) == PINTERIOR && ptype != GHOST) { 

    if (manifold_dimension() == 3) {
      int nvr, regionids[200];
      MV_RegionIDs(mv,&nvr,regionids);
      ASSERT(nvr < 200);
      cellids->resize(nvr);
      Entity_ID_List::iterator it = cellids->begin();
      for (int i = 0; i < nvr; ++i) {
        *it = regionids[i]-1;  // assign to next spot by dereferencing iterator
        ++it;
      }
    }
    else {      
      int nvf, faceids[200];      
      MV_FaceIDs(mv,&nvf,faceids);
      ASSERT(nvf < 200);
      cellids->resize(nvf);
      Entity_ID_List::iterator it = cellids->begin();
      for (int i = 0; i < nvf; ++i) {
        *it = faceids[i]-1;  // assign to next spot by dereferencing iterator
        ++it;
      }
    }
    
  }
  else {
  */
    // mesh vertex on a processor boundary may be connected to owned
    // and ghost cells. So depending on the requested cell type, we
    // may have to omit some entries

    if (manifold_dimension() == 3)
      cell_list = MV_Regions(mv);
    else
      cell_list = MV_Faces(mv);

    nc = List_Num_Entries(cell_list);
    cellids->resize(nc); // resize to maximum size possible
    Entity_ID_List::iterator it = cellids->begin();

    int n = 0;
    idx = 0; 
    while ((ment = List_Next_Entry(cell_list,&idx))) {
      if (MEnt_PType(ment) == PGHOST) {
        if (ptype == GHOST || ptype == USED) {
          lid = MEnt_ID(ment);
          *it = lid-1;  // assign to next spot by dereferencing iterator
          ++it;
          ++n;
        }
      }
      else {
        if (ptype == OWNED || ptype == USED) {
          lid = MEnt_ID(ment);
          *it = lid-1;  // assign to next spot by dereferencing iterator
          ++it;
          ++n;
        }
      }
    }
    cellids->resize(n); // resize to the actual number of cells being returned

    List_Delete(cell_list);

    /*
  }
    */
}


//---------------------------------------------------------
// Faces of type 'ptype' connected to a node. This routine uses
// push_back on or near the partition boundary since we cannot tell at
// the outset how many entries will be put into the list
//---------------------------------------------------------
void Mesh_MSTK::node_get_faces(const Entity_ID nodeid, 
                               const Parallel_type ptype,
                               std::vector<Entity_ID> *faceids) const
{
  int idx, lid, n;
  List_ptr face_list;
  MEntity_ptr ment;

  ASSERT(faces_initialized);
  ASSERT(faceids != NULL);

  MVertex_ptr mv = (MVertex_ptr) vtx_id_to_handle[nodeid];

  /* Reserved for next major release of MSTK 
  if (MV_PType(mv) == PINTERIOR && ptype != GHOST) {
    if (manifold_dimension() == 3) {
      int nvf, vfaceids[200];

      MV_FaceIDs(mv,&nvf,vfaceids);
      ASSERT(nvf < 200);

      faceids->resize(nvf);
      Entity_ID_List::iterator it = faceids->begin();
      for (int i = 0; i < nvf; ++i) {
        *it = vfaceids[i]-1;  // assign to next spot by dereferencing iterator
        ++it;
      }
    }
    else if (manifold_dimension() == 2) {
      int nve, vedgeids[200];

      MV_EdgeIDs(mv,&nve,vedgeids);
      ASSERT(nve < 200);

      faceids->resize(nve);
      Entity_ID_List::iterator it = faceids->begin();
      for (int i = 0; i < nve; ++i) {      
        *it = vedgeids[i]-1;  // assign to next spot by dereferencing iterator
        ++it;
      }
    }
  }
  else {
  */
    
    if (manifold_dimension() == 3)
      face_list = MV_Faces(mv);
    else
      face_list = MV_Edges(mv);
    
    int nf = List_Num_Entries(face_list);
    faceids->resize(nf); // resize to the maximum
    Entity_ID_List::iterator it = faceids->begin();
    idx = 0; n = 0;
    while ((ment = List_Next_Entry(face_list,&idx))) {
      if (MEnt_PType(ment) == PGHOST) {
        if (ptype == GHOST || ptype == USED) {
          lid = MEnt_ID(ment);
          *it = lid-1;  // assign to next spot by dereferencing iterator
          ++it;
          ++n;
        }
      }
      else {
        if (ptype == OWNED || ptype == USED) {
          lid = MEnt_ID(ment);
          *it = lid-1;  // assign to next spot by dereferencing iterator
          ++it;
          ++n;
        }
      }      
    }
    faceids->resize(n); // resize to the actual number of faces being returned
    
    List_Delete(face_list);

    /*
  }
    */
}


//---------------------------------------------------------
// Get faces of ptype of a particular cell that are connected to the
// given node. This routine uses push_back since we cannot tell at the
// outset how many entries will be put into the list
//---------------------------------------------------------
void Mesh_MSTK::node_get_cell_faces(const Entity_ID nodeid, 
                                    const Entity_ID cellid,
                                    const Parallel_type ptype,
                                    std::vector<Entity_ID> *faceids) const
{
  int idx, lid, n;
  List_ptr cell_list;
  MEntity_ptr ment;
  MRegion_ptr mr;
  MFace_ptr mf;
  MEdge_ptr me;

  ASSERT(faces_initialized);
  ASSERT(faceids != NULL);

  MVertex_ptr mv = (MVertex_ptr) vtx_id_to_handle[nodeid];

  if (manifold_dimension() == 3) {
    mr = (MRegion_ptr) cell_id_to_handle[cellid];
    List_ptr rfaces = MR_Faces(mr);

    faceids->resize(List_Num_Entries(rfaces)); // resize to maximum size
    Entity_ID_List::iterator it = faceids->begin();
    
    idx = 0; n = 0;
    while ((mf = List_Next_Entry(rfaces,&idx))) {
      if (!MF_UsesEntity(mf,mv,MVERTEX)) continue;

      if (MEnt_PType(mf) == PGHOST) {
        if (ptype == GHOST || ptype == USED) {
          lid = MEnt_ID(mf);
          *it = lid-1;  // assign to next spot by dereferencing iterator
          ++it;
          ++n;
        }
      }
      else {
        if (ptype == OWNED || ptype == USED) {
          lid = MEnt_ID(mf);
          *it = lid-1;  // assign to next spot by dereferencing iterator
          ++it;
          ++n;
        }
      }            
    }
    faceids->resize(n); // resize to the actual number of faces being returned
    List_Delete(rfaces);
  }
  else {
    mf = (MFace_ptr) cell_id_to_handle[cellid];
    List_ptr fedges = MF_Edges(mf,1,0);

    faceids->resize(List_Num_Entries(fedges));
    Entity_ID_List::iterator it = faceids->begin();

    idx = 0; n = 0;
    while ((me = List_Next_Entry(fedges,&idx))) {
      if (!ME_UsesEntity(me,mv,MVERTEX)) continue;

      if (MEnt_PType(me) == PGHOST) {
        if (ptype == GHOST || ptype == USED) {
          lid = MEnt_ID(me);
          *it = lid-1;  // assign to next spot by dereferencing iterator
          ++it;
          ++n;
        }
      }
      else {
        if (ptype == OWNED || ptype == USED) {
          lid = MEnt_ID(me);
          *it = lid-1;  // assign to next spot by dereferencing iterator
          ++it;
          ++n;
        }
      }            
    }
    faceids->resize(n); // resize to the actual number of faces being returned
    List_Delete(fedges);
  }
}


//---------------------------------------------------------
// Cells connected to a face
//---------------------------------------------------------
void Mesh_MSTK::face_get_cells_internal_(const Entity_ID faceid, 
                                         const Parallel_type ptype,
                                         std::vector<Entity_ID> *cellids) const
{
  int lid, n;

  ASSERT(faces_initialized);
  ASSERT(cellids != NULL);
  cellids->resize(2); // maximum number
  Entity_ID_List::iterator it = cellids->begin();
  n = 0;

  if (manifold_dimension() == 3) {
    MFace_ptr mf = (MFace_ptr) face_id_to_handle[faceid];
   
    List_ptr fregs = MF_Regions(mf);
    MRegion_ptr mr;
    if (ptype == USED) {      
      int idx = 0;
      while ((mr = List_Next_Entry(fregs,&idx))) {
        *it = MR_ID(mr)-1;  // assign to next spot by dereferencing iterator
        ++it;
        ++n;
      }
    }
    else {
      int idx = 0;
      while ((mr = List_Next_Entry(fregs,&idx))) {
        if (MEnt_PType(mr) == PGHOST) {
          if (ptype == GHOST) {
            *it = MR_ID(mr)-1;  // assign to next spot by dereferencing iterator
            ++it;
            ++n;
          }
        }
        else {
          *it = MR_ID(mr)-1;  // assign to next spot by dereferencing iterator
          ++it;
          ++n;
        }
      }
    }
    List_Delete(fregs);

  }
  else {
    MEdge_ptr me = (MEdge_ptr) face_id_to_handle[faceid];

    List_ptr efaces = ME_Faces(me);
    MFace_ptr mf;
    if (ptype == USED) {
      int idx = 0;
      while ((mf = List_Next_Entry(efaces,&idx))) {
        *it = MF_ID(mf)-1;  // assign to next spot by dereferencing iterator
        ++it;
        ++n;
      }
    }
    else {
      int idx = 0;
      while ((mf = List_Next_Entry(efaces,&idx))) {
        if (MEnt_PType(mf) == PGHOST) {
          if (ptype == GHOST) {
            *it = MF_ID(mf)-1;  // assign to next spot by dereferencing iterator
            ++it;
            ++n;
          }
        }
        else {
          if (ptype == OWNED) {
            *it = MF_ID(mf)-1;  // assign to next spot by dereferencing iterator
            ++it;
            ++n;
          }
        }
      }
    }
    List_Delete(efaces);

  }
  cellids->resize(n); // resize to the actual number of cells being returned
}
    

//-----------------------
// Same level adjacencies
//-----------------------

//---------------------------------------------------------
// Face connected neighboring cells of given cell. This routine uses
// push_back since we cannot tell at the outset how many entries will
// be put into the list
//---------------------------------------------------------
void Mesh_MSTK::cell_get_face_adj_cells(const Entity_ID cellid,
                                        const Parallel_type ptype,
                                        std::vector<Entity_ID> *fadj_cellids) const
{
  int lid;

  ASSERT(faces_initialized);

  assert(fadj_cellids != NULL);

  fadj_cellids->clear();

  if (manifold_dimension() == 3) {

    MRegion_ptr mr = (MRegion_ptr) cell_id_to_handle[cellid];

    List_ptr rfaces = MR_Faces(mr);
    int idx = 0;
    MFace_ptr mf;
    while ((mf = List_Next_Entry(rfaces,&idx))) {
      List_ptr fregs = MF_Regions(mf);
      int idx2 = 0;
      MRegion_ptr mr2;
      while ((mr2 = List_Next_Entry(fregs,&idx2))) {
        if (mr2 != mr) {
          if (MEnt_PType(mr2) == PGHOST) {
            if (ptype == GHOST || ptype == USED) {
              lid = MEnt_ID(mr2);
              fadj_cellids->push_back(lid-1);
            }
          }
          else {
            if (ptype == GHOST || ptype == USED) {
              lid = MEnt_ID(mr2);
              fadj_cellids->push_back(lid-1);
            }
          }
        }
      }
      List_Delete(fregs);
    }

    List_Delete(rfaces);

  }
  else if (manifold_dimension() == 2) {

    MFace_ptr mf = (MFace_ptr) cell_id_to_handle[cellid];

    List_ptr fedges = MF_Edges(mf,1,0);
    int idx = 0;
    MEdge_ptr me;
    while ((me = List_Next_Entry(fedges,&idx))) {
      List_ptr efaces = ME_Faces(me);
      int idx2 = 0;
      MFace_ptr mf2;
      while ((mf2 = List_Next_Entry(efaces,&idx2))) {
        if (mf2 != mf) {
          if (MEnt_PType(mf2) == PGHOST) {
            if (ptype == GHOST || ptype == USED) {
              lid = MEnt_ID(mf2);
              fadj_cellids->push_back(lid-1);
            }
          }
          else {
            if (ptype == GHOST || ptype == USED) {
              lid = MEnt_ID(mf2);
              fadj_cellids->push_back(lid-1);
            }
          }
        }
      }
      List_Delete(efaces);
    }

    List_Delete(fedges);
  }
}


//---------------------------------------------------------
// Node connected neighboring cells of given cell.  This routine uses
// push_back since we cannot tell at the outset how many entries will
// be put into the list
//---------------------------------------------------------
void Mesh_MSTK::cell_get_node_adj_cells(const Entity_ID cellid,
                                        const Parallel_type ptype,
                                        std::vector<Entity_ID> *nadj_cellids) const
{
  int lid, mkid;
  List_ptr cell_list;

  assert(nadj_cellids != NULL);

  nadj_cellids->clear();

  mkid = MSTK_GetMarker();

  cell_list = List_New(0);
  if (manifold_dimension() == 3) {

    MRegion_ptr mr = (MRegion_ptr) cell_id_to_handle[cellid];

    List_ptr rvertices = MR_Vertices(mr);
    int idx = 0;
    MVertex_ptr mv;
    while ((mv = List_Next_Entry(rvertices,&idx))) {
      List_ptr vregs = MV_Regions(mv);
      int idx2 = 0;
      MRegion_ptr mr2;
      while ((mr2 = List_Next_Entry(vregs,&idx2))) {
        if (mr2 != mr && !MEnt_IsMarked(mr2,mkid)) {
          MEnt_Mark(mr2,mkid);
          List_Add(cell_list,mr2);
          if (MEnt_PType(mr2) == PGHOST) {
            if (ptype == GHOST || ptype == USED) {
              lid = MEnt_ID(mr2);
              nadj_cellids->push_back(lid-1);
            }
          }
          else {
            if (ptype == GHOST || ptype == USED) {
              lid = MEnt_ID(mr2);
              nadj_cellids->push_back(lid-1);
            }
          }
        }
      }
      List_Delete(vregs);
    }

    List_Delete(rvertices);
    
  }
  else if (manifold_dimension() == 2) {

    MFace_ptr mf = (MFace_ptr) cell_id_to_handle[cellid];

    List_ptr fverts = MF_Vertices(mf,1,0);
    int idx = 0;
    MVertex_ptr mv;
    while ((mv = List_Next_Entry(fverts,&idx))) {
      List_ptr vfaces = MV_Faces(mv);
      int idx2 = 0;
      MFace_ptr mf2;
      while ((mf2 = List_Next_Entry(vfaces,&idx2))) {
        if (mf2 != mf && !MEnt_IsMarked(mf2,mkid)) {
          MEnt_Mark(mf2,mkid);
          List_Add(cell_list,mf2);
          if (MEnt_PType(mf2) == PGHOST) {
            if (ptype == GHOST || ptype == USED) {
              lid = MEnt_ID(mf2);
              nadj_cellids->push_back(lid-1);
            }
          }
          else {
            if (ptype == GHOST || ptype == USED) {
              lid = MEnt_ID(mf2);
              nadj_cellids->push_back(lid-1);
            }
          }
        }
      }
      List_Delete(vfaces);
    }

    List_Delete(fverts);

  }

  List_Unmark(cell_list,mkid);
  List_Delete(cell_list);
  MSTK_FreeMarker(mkid);
}


//---------------------------------------------------------
// Node coordinates - 3 in 3D and 2 in 2D
//---------------------------------------------------------
void Mesh_MSTK::node_get_coordinates(const Entity_ID nodeid, 
                                     AmanziGeometry::Point *ncoords) const
{    
  MEntity_ptr vtx;
  double coords[3];
  int spdim = space_dimension();
  
  ASSERT(ncoords != NULL);

  vtx = vtx_id_to_handle[nodeid];

  MV_Coords(vtx,coords);
  ncoords->set(spdim,coords);
}


//---------------------------------------------------------
// Coordinates of cells in standard order (Exodus II convention)
// STANDARD CONVENTION WORKS ONLY FOR STANDARD CELL TYPES IN 3D
// For a general polyhedron this will return the node coordinates in
// arbitrary order
// Number of nodes is vector size divided by number of spatial dimensions
//---------------------------------------------------------
void Mesh_MSTK::cell_get_coordinates(const Entity_ID cellid, 
                                     std::vector<AmanziGeometry::Point> *ccoords) const
{    
  MEntity_ptr cell;
  double coords[3];
  int nn, result;
  int spdim = space_dimension(), celldim = manifold_dimension();

  ASSERT(ccoords != NULL);

  cell = cell_id_to_handle[cellid];
      
  if (celldim == 3) {
    List_ptr rverts = MR_Vertices(cell);
    
    nn = List_Num_Entries(rverts);

    ccoords->resize(nn);
    std::vector<AmanziGeometry::Point>::iterator it = ccoords->begin();

    for (int i = 0; i < nn; ++i) {
      MV_Coords(List_Entry(rverts,i),coords);
      it->set(spdim,coords); // same as (*it).set()
      ++it; 
    }    

    List_Delete(rverts);
  }
  else if (celldim == 2) {
    List_ptr fverts = MF_Vertices(cell,1,0);

    nn = List_Num_Entries(fverts);

    ccoords->resize(nn);
    std::vector<AmanziGeometry::Point>::iterator it = ccoords->begin();

    for (int i = 0; i < nn; ++i) {
      MV_Coords(List_Entry(fverts,i),coords);
      it->set(spdim,coords); // same as (*it).set()
      ++it;
    }

    List_Delete(fverts);
  }
}


//---------------------------------------------------------
// Face coordinates - conventions same as face_to_nodes call 
// Number of nodes is the vector size divided by number of spatial dimensions
//---------------------------------------------------------
void Mesh_MSTK::face_get_coordinates(const Entity_ID faceid, 
                                     std::vector<AmanziGeometry::Point> *fcoords) const
{
  MEntity_ptr genface;
  double coords[3];
  int spdim = space_dimension(), celldim = manifold_dimension();

  ASSERT(faces_initialized);
  ASSERT(fcoords != NULL);

  genface = face_id_to_handle[faceid];

  if (celldim == 3) {
    int dir = !faceflip[faceid];

    List_ptr fverts = MF_Vertices((MFace_ptr) genface,dir,0);

    int nn = List_Num_Entries(fverts);
    fcoords->resize(nn);
    std::vector<AmanziGeometry::Point>::iterator it = fcoords->begin();
        
    for (int i = 0; i < nn; ++i) {
      MV_Coords(List_Entry(fverts,i),coords);
      it->set(spdim,coords); // same as (*it).set()
      ++it;
    }

    List_Delete(fverts);
  }
  else { // Planar mesh or Surface mesh embedded in 3D
    MVertex_ptr ev[2];
    if (!faceflip[faceid]) {
      ev[0] = ME_Vertex((MEdge_ptr)genface,0);
      ev[1] = ME_Vertex((MEdge_ptr)genface,1);
    }
    else {
      ev[1] = ME_Vertex((MEdge_ptr)genface,0);
      ev[0] = ME_Vertex((MEdge_ptr)genface,1);
    }

    fcoords->resize(2);

    MV_Coords(ev[0],coords);
    ((*fcoords)[0]).set(spdim,coords);
        
    MV_Coords(ev[1],coords);
    ((*fcoords)[1]).set(spdim,coords);
  }
}
  

//---------------------------------------------------------
// Modify a node's coordinates
//---------------------------------------------------------
void Mesh_MSTK::node_set_coordinates(const AmanziMesh::Entity_ID nodeid, 
                                     const double *coords)
{
  MVertex_ptr v = vtx_id_to_handle[nodeid];
  MV_Set_Coords(v,(double *)coords);
}


void Mesh_MSTK::node_set_coordinates(const AmanziMesh::Entity_ID nodeid, 
                                     const AmanziGeometry::Point coords)
{
  MVertex_ptr v = vtx_id_to_handle[nodeid];

  double coordarray[3] = {0.0,0.0,0.0};
  for (int i = 0; i < Mesh::space_dimension(); i++)
    coordarray[i] = coords[i];

  MV_Set_Coords(v,(double *)coordarray);
}


MSet_ptr Mesh_MSTK::build_set(const Teuchos::RCP<const AmanziGeometry::Region>& region,
                              const Entity_kind kind) const
{
  int celldim = Mesh::manifold_dimension();
  int space_dim_ = Mesh::space_dimension();
  Teuchos::RCP<const AmanziGeometry::GeometricModel> gm = Mesh::geometric_model();

  // Modify region/set name by prefixing it with the type of entity requested

  std::string internal_name = internal_name_of_set(region,kind);

  // Create entity set based on the region defintion  

  MSet_ptr mset;
  MType enttype;
  switch (kind) {      
  case CELL:    // cellsets      

    enttype = (celldim == 3) ? MREGION : MFACE;
    mset = MSet_New(mesh,internal_name.c_str(),enttype);
      
    if (region->type() == AmanziGeometry::BOX ||
        region->type() == AmanziGeometry::COLORFUNCTION) {

      int ncell = num_entities(CELL, USED);              

      for (int icell = 0; icell < ncell; icell++)
        if (region->inside(cell_centroid(icell)))
          MSet_Add(mset,cell_id_to_handle[icell]);

    }
    else if (region->type() == AmanziGeometry::POINT) {
      AmanziGeometry::Point vpnt(space_dim_);
      AmanziGeometry::Point rgnpnt(space_dim_);

      rgnpnt = Teuchos::rcp_static_cast<const AmanziGeometry::RegionPoint>(region)->point();
        
      int nnode = num_entities(NODE, USED);
      double mindist2 = 1.e+16;
      int minnode = -1;
        
      int inode;
      for (inode = 0; inode < nnode; inode++) {
                  
        node_get_coordinates(inode, &vpnt);                  
        double dist2 = (vpnt-rgnpnt)*(vpnt-rgnpnt);
 
        if (dist2 < mindist2) {
          mindist2 = dist2;
          minnode = inode;
          if (mindist2 <= 1.0e-14)
            break;
        }
      }

      Entity_ID_List cells, cells1;

      node_get_cells(minnode,USED,&cells);
      
      int ncells = cells.size();
      for (int ic = 0; ic < ncells; ic++) {
        Entity_ID icell = cells[ic];
        
        // Check if point is contained in cell            
        if (point_in_cell(rgnpnt,icell))
          MSet_Add(mset,cell_id_to_handle[icell]);
      }

    }
    else if (region->type() == AmanziGeometry::PLANE) {

      if (celldim == 2) {

        int ncells = num_entities(CELL, USED);              
        for (int ic = 0; ic < ncells; ic++) {

          std::vector<AmanziGeometry::Point> ccoords(space_dim_);

          cell_get_coordinates(ic, &ccoords);

          bool on_plane = true;
          for (int j = 0; j < ccoords.size(); ++j) {
            if (!region->inside(ccoords[j])) {
              on_plane = false;
              break;
            }
          }
                  
          if (on_plane)
            MSet_Add(mset,cell_id_to_handle[ic]);
        }
      }

    }
    else if (region->type() == AmanziGeometry::LOGICAL) {
      // will process later in this subroutine
    }
    else if (region->type() == AmanziGeometry::LABELEDSET) {
      // Just retrieve and return the set

      Teuchos::RCP<const AmanziGeometry::RegionLabeledSet> lsrgn =
          Teuchos::rcp_static_cast<const AmanziGeometry::RegionLabeledSet>(region);
      std::string label = lsrgn->label();
      std::string entity_type = lsrgn->entity_str();

      if (entity_type != "CELL") {
        Errors::Message mesg;
        mesg << "Entity type of labeled set region \"" << region->name() 
             << "\" and build_set request (cell) do not match";
        amanzi_throw(mesg);
      }

      mset = MESH_MSetByName(mesh,internal_name.c_str());

      std::string other_internal_name = other_internal_name_of_set(region,kind);
      MSet_ptr mset2 = MESH_MSetByName(mesh,other_internal_name.c_str());

      if (mset) {
        if (mset2) {
          std::stringstream mesg_stream;
          mesg_stream << "Exodus II file has element block and element set with the same ID " << label << " - Amanzi cannot handle this case.";
          Errors::Message mesg(mesg_stream.str());
          amanzi_throw(mesg);
        }
      } 
      else {
        if (mset2)
          mset = mset2;
        else {
          std::stringstream mesg_stream;
          mesg_stream << "Exodus II file has no labeled cell set with ID " << label;
          Errors::Message mesg(mesg_stream.str());
          amanzi_throw(mesg);
        }
      }
    }
    else {
      Teuchos::RCP<const VerboseObject> verbobj = Mesh::verbosity_obj();
      if (verbobj.get() && verbobj->os_OK(Teuchos::VERB_HIGH)) {
        Teuchos::OSTab tab = verbobj->getOSTab();
<<<<<<< HEAD
        *(verbobj->os()) << tempstr.str();
=======
        *(verbobj->os()) << "Requested CELLS on region " << region->name() << 
          " of type " << region->type() << 
          " and dimension " << region->manifold_dimension() << ".\n" << 
          "This request will result in an empty set";
>>>>>>> 6d4a9307
      }
    }
      
    break;
      
  case FACE:  // sidesets

    //
    // Commented out so that we can ask for a face set in a 3D box
    //
    //          if (region->manifold_dimension() != celldim-1) 
    //            {
    //              std::cerr << "No region of dimension " << celldim-1 << " defined in geometric model" << std::endl;
    //              std::cerr << "Cannot construct cell set from region " << setname << std::endl;
    //            }

    enttype = (celldim == 3) ? MFACE : MEDGE;
    mset = MSet_New(mesh,internal_name.c_str(),enttype);

    if (region->type() == AmanziGeometry::BOX)  {

      int nface = num_entities(FACE, USED);
        
      for (int iface = 0; iface < nface; iface++) {
        if (region->inside(face_centroid(iface)))
          MSet_Add(mset,face_id_to_handle[iface]);
      }
    }
    else if (region->type() == AmanziGeometry::PLANE ||
             region->type() == AmanziGeometry::POLYGON) {

      int nface = num_entities(FACE, USED);
              
      for (int iface = 0; iface < nface; iface++) {
        std::vector<AmanziGeometry::Point> fcoords(space_dim_);
            
        face_get_coordinates(iface, &fcoords);
            
        bool on_plane = true;
        for (int j = 0; j < fcoords.size(); ++j) {
          if (!region->inside(fcoords[j])) {
            on_plane = false;
            break;
          }
        }
                  
        if (on_plane)
          MSet_Add(mset,face_id_to_handle[iface]);
      }

    }
    else if (region->type() == AmanziGeometry::LABELEDSET) {
      // Just retrieve and return the set

      Teuchos::RCP<const AmanziGeometry::RegionLabeledSet> lsrgn =
          Teuchos::rcp_static_cast<const AmanziGeometry::RegionLabeledSet>(region);
      std::string label = lsrgn->label();
      std::string entity_type = lsrgn->entity_str();

      if (entity_type != "FACE") {
        Errors::Message mesg;
        mesg << "Entity type of labeled set region \"" << region->name() 
             << "\" and build_set request (face) do not match";
        amanzi_throw(mesg);
      }

      mset = MESH_MSetByName(mesh,internal_name.c_str());
    }
    else if (region->type() == AmanziGeometry::LOGICAL) {
      // Will handle it later in the routine
    }
    else if (region->type() == AmanziGeometry::BOUNDARY)  {

      const Epetra_Map& fmap = face_map(true); 
      const Epetra_Map& map = exterior_face_map(true); 

      int nface = map.NumMyElements(); 

      for (int iface = 0; iface < nface; iface++) {
        int lid = fmap.LID(map.GID(iface));
        MSet_Add(mset,face_id_to_handle[lid]);
      }
    }
    else {
      Teuchos::RCP<const VerboseObject> verbobj = Mesh::verbosity_obj();
      if (verbobj.get() && verbobj->os_OK(Teuchos::VERB_HIGH)) {
        Teuchos::OSTab tab = verbobj->getOSTab();
<<<<<<< HEAD
        *(verbobj->os()) << tempstr.str();
=======
        *(verbobj->os()) << "Requested FACES on region " << region->name() << 
          " of type " << region->type() << " and dimension " << 
          region->manifold_dimension() << ".\n" << 
          "This request will result in an empty set";
>>>>>>> 6d4a9307
      }
    }
    break;

  case NODE: // Nodesets

    enttype = MVERTEX;
    mset = MSet_New(mesh,internal_name.c_str(),enttype);

    if (region->type() == AmanziGeometry::BOX ||
        region->type() == AmanziGeometry::PLANE ||
        region->type() == AmanziGeometry::POLYGON ||
        region->type() == AmanziGeometry::POINT) {

      int nnode = num_entities(NODE, USED);

      for (int inode = 0; inode < nnode; inode++) {

        AmanziGeometry::Point vpnt(space_dim_);
        node_get_coordinates(inode, &vpnt);
                  
        if (region->inside(vpnt)) {
          MSet_Add(mset,vtx_id_to_handle[inode]);

          // Only one node per point region
          if (region->type() == AmanziGeometry::POINT)
            break;      
        }
      }
    }
    else if (region->type() == AmanziGeometry::LABELEDSET) {
      // Just retrieve and return the set

      Teuchos::RCP<const AmanziGeometry::RegionLabeledSet> lsrgn =
          Teuchos::rcp_static_cast<const AmanziGeometry::RegionLabeledSet>(region);
      std::string label = lsrgn->label();
      std::string entity_type = lsrgn->entity_str();

      if (entity_type != "FACE") {
        Errors::Message mesg;
        mesg << "Entity type of labeled set region \"" << region->name() 
             << "\" and build_set request (face) do not match";
        amanzi_throw(mesg);
      }

      mset = MESH_MSetByName(mesh,internal_name.c_str());
    }
    else if (region->type() == AmanziGeometry::LOGICAL) {
      // We will handle it later in the routine
    }
    else {
      Teuchos::RCP<const VerboseObject> verbobj = Mesh::verbosity_obj();
      if (verbobj.get() && verbobj->os_OK(Teuchos::VERB_HIGH)) {
        Teuchos::OSTab tab = verbobj->getOSTab();
<<<<<<< HEAD
        *(verbobj->os()) << tempstr.str();
=======
        *(verbobj->os()) << "Requested POINTS on region " << region->name() << 
          " of type " << region->type() << " and dimension " << 
          region->manifold_dimension() << ".\n" << 
          "This request will result in an empty set";
>>>>>>> 6d4a9307
      }
    }
      
    break;

  default:
    break;
  }


  if (region->type() == AmanziGeometry::LOGICAL) {
    Teuchos::RCP<const AmanziGeometry::RegionLogical> boolregion =
        Teuchos::rcp_static_cast<const AmanziGeometry::RegionLogical>(region);
    const std::vector<std::string> region_names = boolregion->component_regions();
    int nreg = region_names.size();
    
    std::vector<MSet_ptr> msets;
    std::vector<Teuchos::RCP<const AmanziGeometry::Region> > regions;
    
    for (int r = 0; r < nreg; r++) {
      Teuchos::RCP<const AmanziGeometry::Region> rgn1 = gm->FindRegion(region_names[r]);
      regions.push_back(rgn1);

      // Did not find the region
      if (rgn1 == Teuchos::null) {
        std::stringstream mesg_stream;
        mesg_stream << "Geometric model has no region named " << 
          region_names[r];
        Errors::Message mesg(mesg_stream.str());
        amanzi_throw(mesg);
      }
        
      internal_name = internal_name_of_set(rgn1,kind);
      MSet_ptr mset1 = MESH_MSetByName(mesh,internal_name.c_str());
      if (!mset1)        
        mset1 = build_set(rgn1,kind);  // Recursive call

      msets.push_back(mset1);
    }

    // Check the entity types of the sets are consistent with the
    // entity type of the requested set

    for (int ms = 0; ms < msets.size(); ms++)
      if (MSet_EntDim(msets[ms]) != enttype) {
        Errors::Message 
          mesg("Amanzi cannot operate on sets of different entity types");
        amanzi_throw(mesg);               
      }
    
    int mkid = MSTK_GetMarker();
      
    if (boolregion->operation() == AmanziGeometry::COMPLEMENT) {
      
      for (int ms = 0; ms < msets.size(); ms++)
        MSet_Mark(msets[ms],mkid);
      
      int idx = 0;
      switch (enttype) {
      case MREGION:
        MRegion_ptr mr;
        while ((mr = MESH_Next_Region(mesh,&idx))) 
          if (!MEnt_IsMarked(mr,mkid))
            MSet_Add(mset,mr);
        break;        
      case MFACE: 
        MFace_ptr mf;
        while ((mf = MESH_Next_Face(mesh,&idx))) 
          if (!MEnt_IsMarked(mf,mkid))
            MSet_Add(mset,mf);
        break;
      case MEDGE:
        MEdge_ptr me;
        while ((me = MESH_Next_Edge(mesh,&idx))) 
          if (!MEnt_IsMarked(me,mkid))
            MSet_Add(mset,me);
      case MVERTEX:
        MVertex_ptr mv;
        while ((mv = MESH_Next_Vertex(mesh,&idx))) 
          if (!MEnt_IsMarked(mv,mkid))
            MSet_Add(mset,mv);
        break;
      default:
        break;
      }
      
      for (int ms = 0; ms < msets.size(); ms++)
        MSet_Unmark(msets[ms],mkid);

    }
    else if (boolregion->operation() == AmanziGeometry::UNION) {

      for (int ms = 0; ms < msets.size(); ms++) {
        MEntity_ptr ment;
        int idx = 0;
        while ((ment = MSet_Next_Entry(msets[ms],&idx))) 
          if (!MEnt_IsMarked(ment,mkid)) {
            MSet_Add(mset,ment);
            MEnt_Mark(ment,mkid);
          }
      }
      MSet_Unmark(mset,mkid);
      
    }
    else if (boolregion->operation() == AmanziGeometry::SUBTRACT) {

      /* Mark entities in all sets except the first */
      
      for (int ms = 1; ms < msets.size(); ms++)
        MSet_Mark(msets[ms],mkid);
      
      /* Look for entities in the first set but not in 
         any of the other sets */
      MEntity_ptr ment;
      int idx = 0;
      while ((ment = MSet_Next_Entry(msets[0],&idx))) 
        if (!MEnt_IsMarked(ment,mkid)) {
          MSet_Add(mset,ment);
          MEnt_Mark(ment,mkid);
        }
      
      for (int ms = 1; ms < msets.size(); ms++)
        MSet_Unmark(msets[ms],mkid);

    }
    else if (boolregion->operation() == AmanziGeometry::INTERSECT) {

      /* Can't do this using markers alone - need attributes */
      
      MAttrib_ptr matt = MAttrib_New(mesh,"XSECTATT",INT,MALLTYPE);
      
      for (int ms = 0; ms < msets.size(); ms++) {
        MEntity_ptr ment;
        int idx = 0;
        while ((ment = MSet_Next_Entry(msets[ms],&idx))) {
          int ival;
          double rval;
          void *pval;
          MEnt_Get_AttVal(ment,matt,&ival,&rval,&pval);
          ival++;
          MEnt_Set_AttVal(ment,matt,ival,rval,pval);
        }
      }
      
      for (int ms = 0; ms < msets.size(); ms++) {
        MEntity_ptr ment;
        int idx = 0;
        while ((ment = MSet_Next_Entry(msets[ms],&idx))) {
          int ival;
          double rval;
          void *pval;
          MEnt_Get_AttVal(ment,matt,&ival,&rval,&pval);
          if ((ival == msets.size()) && !MEnt_IsMarked(ment,mkid)) {
            /* entity is in all sets */
            MSet_Add(mset,ment);
            MEnt_Mark(ment,mkid);
          }
        }
      }
      
      MSet_Unmark(mset,mkid);
      
      for (int ms = 0; ms < msets.size(); ms++) {
        MEntity_ptr ment;
        int idx = 0;
        while ((ment = MSet_Next_Entry(msets[ms],&idx)))
          MEnt_Rem_AttVal(ment,matt);
      }
      MAttrib_Delete(matt);
    }

    MSTK_FreeMarker(mkid);

    for (int ms = 0; ms < msets.size(); ms++) {
      MSet_Unmark(msets[ms],mkid);
      if (regions[ms]->lifecycle() == AmanziGeometry::TEMPORARY)
        MSet_Delete(msets[ms]);
    }
  }

  return mset;
}


//---------------------------------------------------------
// Get list of entities of type 'category' in set specified by setname
//---------------------------------------------------------
void Mesh_MSTK::get_set_entities_and_vofs(const std::string setname, 
                                          const Entity_kind kind, 
                                          const Parallel_type ptype, 
                                          std::vector<Entity_ID> *setents,
                                          std::vector<double> *vofs) const
{
  int idx, i, lid;
  MSet_ptr mset(NULL), mset1(NULL);
  MEntity_ptr ment;
  bool found(false);
  int celldim = Mesh::manifold_dimension();
  int space_dim_ = Mesh::space_dimension();
  const Epetra_Comm *epcomm_ = get_comm();
  Teuchos::RCP<const VerboseObject> verbobj = Mesh::verbosity_obj();

  assert(setents != NULL);
  
  setents->clear();

  Teuchos::RCP<const AmanziGeometry::GeometricModel> gm = Mesh::geometric_model();

  // Is there an appropriate region by this name?

  Teuchos::RCP<const AmanziGeometry::Region> rgn = gm->FindRegion(setname);

  // Did not find the region
  
  if (rgn == Teuchos::null) {
    std::stringstream mesg_stream;
    mesg_stream << "Geometric model has no region named " << setname;
    Errors::Message mesg(mesg_stream.str());
    amanzi_throw(mesg);
  }


  std::string internal_name = internal_name_of_set(rgn,kind);

  // If region is of type labeled set and a mesh set should have been
  // initialized from the input file
  
  if (rgn->type() == AmanziGeometry::LABELEDSET)
    {
      Teuchos::RCP<const AmanziGeometry::RegionLabeledSet> lsrgn =
          Teuchos::rcp_static_cast<const AmanziGeometry::RegionLabeledSet>(rgn);
      std::string label = lsrgn->label();
      std::string entity_type = lsrgn->entity_str();

      if ((kind == CELL && entity_type != "CELL") ||
          (kind == FACE && entity_type != "FACE") ||
          (kind == NODE && entity_type != "NODE"))
        {
          if (verbobj.get() && verbobj->os_OK(Teuchos::VERB_MEDIUM)) {
            *(verbobj->os()) << "Found labeled set region named " << setname 
                             << " but it contains entities of type " << entity_type << ", not the requested type";
          }
        } 
      else {
        mset1 = MESH_MSetByName(mesh,internal_name.c_str());
      
        if (!mset1 && kind == CELL) {
          // Since both element blocks and cell sets are referenced
          // with the region type 'Labeled Set' and Entity kind 'Cell'
          // we have to account for both possibilities. NOTE: THIS
          // MEANS THAT IF AN ELEMENT BLOCK AND ELEMENT SET HAVE THE
          // SAME ID, ONLY THE ELEMENT BLOCK WILL GET PICKED UP - WE
          // CHECKED FOR THIS IN BUILD SET

          std::string internal_name2 = other_internal_name_of_set(rgn,kind);
          mset1 = MESH_MSetByName(mesh,internal_name2.c_str());
        }

        /// Due to the parallel partitioning its possible that this
        /// set is not on this processor
      
        if (!mset1) {
          if (epcomm_->NumProc() == 1) {
            Errors::Message msg;
            msg << "Could not find labeled set \"" << label 
                << "\" in mesh file to initialize mesh set \"" << setname 
                << "\". Verify mesh file.";
            amanzi_throw(msg);
          }
        }
      }
    }

  else if ((rgn->type() == AmanziGeometry::BOX_VOF)||(rgn->type() == AmanziGeometry::LINE_SEGMENT))
    {
      // Call routine from the base class and exit.
      Mesh::get_set_entities_box_vofs_(rgn, kind, ptype, setents, vofs);
      return;
    }
  else
    {
      // Modify region/set name by prefixing it with the type of
      // entity requested

      mset1 = MESH_MSetByName(mesh,internal_name.c_str());

      // Make sure we retrieved a mesh set with the right kind of entities

      MType entdim;

      switch (kind)
        {
        case CELL:
          if (celldim == 3)
            entdim = MREGION;
          else if (celldim == 2)
            entdim = MFACE;
          break;
        case FACE:
          if (celldim == 3)
            entdim = MFACE;
          else if (celldim == 2)
            entdim = MEDGE;
          break;
        case NODE:
          entdim = MVERTEX;
        }

      // If not, can we find a mesh set with the right name and right
      // kind of entities

      char setname1[256];

      if (mset1 && MSet_EntDim(mset1) != entdim) 
        {
          idx = 0;
          while ((mset1 = MESH_Next_MSet(mesh,&idx))) 
            {
              MSet_Name(mset1,setname1);
              
              if (MSet_EntDim(mset1) == entdim &&
                  strcmp(setname1,internal_name.c_str()) == 0)
                break;
            }
        }
    }

  // All attempts to find the set failed so it must not exist - build it

  if (mset1 == NULL && rgn->type() != AmanziGeometry::LABELEDSET) {
    mset1 = build_set(rgn, kind);
  }

  // Check if no processor got any mesh entities

  int nent_loc = (mset1 == NULL) ? 0 : MSet_Num_Entries(mset1);


#ifdef DEBUG
  int nent_glob;

  epcomm_->SumAll(&nent_loc,&nent_glob,1);
  if (nent_glob == 0) {
    std::stringstream mesg_stream;
    mesg_stream << "Could not retrieve any mesh entities for set " << setname << std::endl;
    Errors::Message mesg(mesg_stream.str());
    Exceptions::amanzi_throw(mesg);
  }
#endif
  
  setents->resize(nent_loc);
  Entity_ID_List::iterator it = setents->begin();
  if (nent_loc) {

    nent_loc = 0; // reset and count to get the real number

    switch (ptype) {
    case OWNED:
      idx = 0;
      while ((ment = MSet_Next_Entry(mset1,&idx))) {
        if (MEnt_PType(ment) != PGHOST) {
          *it = MEnt_ID(ment)-1;  // assign to next spot by dereferencing iterator
          ++it;
          ++nent_loc;
        }
      }
      break;
    case GHOST:
      idx = 0;
      while ((ment = MSet_Next_Entry(mset1,&idx))) {
        if (MEnt_PType(ment) == PGHOST) {
          *it = MEnt_ID(ment)-1;  // assign to next spot by dereferencing iterator
          ++it;
          ++nent_loc;
        }
      }
      break;
    case USED:
      idx = 0;
      while ((ment = MSet_Next_Entry(mset1,&idx))) {
        *it = MEnt_ID(ment)-1;  // assign to next spot by dereferencing iterator
        ++it;
        ++nent_loc;
      }
      break;
    }
    
    setents->resize(nent_loc);
  }
      
  // Check if there were no entities left on any processor after
  // extracting the appropriate category of entities
    
#ifdef DEBUG
  epcomm_->SumAll(&nent_loc,&nent_glob,1);
  
  if (nent_glob == 0) {
    std::stringstream mesg_stream;
    mesg_stream << "Could not retrieve any mesh entities of type " << setkind << " for set " << setname << std::endl;
    Errors::Message mesg(mesg_stream.str());
    Exceptions::amanzi_throw(mesg);
  }
#endif
}


//---------------------------------------------------------
// Parent entity in the source mesh if mesh was derived from another mesh
//---------------------------------------------------------
Entity_ID Mesh_MSTK::entity_get_parent(const Entity_kind kind, const Entity_ID entid) const
{
  int ival;
  double rval;
  void *pval;
  MEntity_ptr ment;
  MAttrib_ptr att;

  switch(kind) {
  case CELL:
    att = (manifold_dimension() == 3) ? rparentatt : fparentatt;
    ment = (MEntity_ptr) cell_id_to_handle[entid];
    break;
  case FACE:
    att = (manifold_dimension() == 3) ? fparentatt : eparentatt;
    ment = (MEntity_ptr) face_id_to_handle[entid];
    break;
  case EDGE:
    att = eparentatt;
    ment = (MEntity_ptr) edge_id_to_handle[entid];
    break;
  case NODE:
    if (!vparentatt) return 0;
    att = vparentatt;
    ment = (MEntity_ptr) vtx_id_to_handle[entid];
    break;
  }
  
  if (!att) return 0;

  MEnt_Get_AttVal(ment,att,&ival,&rval,&pval);
  if (pval) 
    return MEnt_ID((MEntity_ptr)pval)-1;
  else
    return 0;
}


//---------------------------------------------------------
// Epetra map for cells - basically a structure specifying the global
// IDs of cells owned or used by this processor. This helps Epetra
// understand inter-partition dependencies of the data.
//
// Amanzi/Epetra want global IDs to start at 0
//---------------------------------------------------------
void Mesh_MSTK::init_cell_map()
{
  int *cell_gids;
  int ncell, idx, i;
  MEntity_ptr ment;
  const Epetra_Comm *epcomm_ = get_comm();

  if (!serial_run) {

    // For parallel runs create map without and with ghost cells included
    // Also, put in owned cells before the ghost cells

    int nowned = MSet_Num_Entries(OwnedCells);
    int nnotowned = MSet_Num_Entries(GhostCells);

    cell_gids = new int[nowned+nnotowned];
    
    ncell = nowned;
   
    idx = 0; i = 0;
    while ((ment = MSet_Next_Entry(OwnedCells,&idx)))
      cell_gids[i++] = MEnt_GlobalID(ment)-1;

    cell_map_wo_ghosts_ = new Epetra_Map(-1,ncell,cell_gids,0,*epcomm_);
    

    ncell += nnotowned;

    idx = 0; 
    while ((ment = MSet_Next_Entry(GhostCells,&idx)))
      cell_gids[i++] = MEnt_GlobalID(ment)-1;
    
    cell_map_w_ghosts_ = new Epetra_Map(-1,ncell,cell_gids,0,*epcomm_);

  }
  else {    
    ncell = MSet_Num_Entries(OwnedCells);
    cell_gids = new int[ncell];

    idx = 0; i = 0;
    while ((ment = MSet_Next_Entry(OwnedCells,&idx)))      
      cell_gids[i++] = MEnt_ID(ment)-1;

    cell_map_wo_ghosts_ = new Epetra_Map(-1,ncell,cell_gids,0,*epcomm_);
  }

  delete [] cell_gids;
}


//---------------------------------------------------------
// Epetra map for faces - basically a structure specifying the global
// IDs of faces owned or used by this processor. This helps Epetra
// understand inter-partition dependencies of the data.
//
// Amanzi/Epetra want global IDs to start at 0
//---------------------------------------------------------
void Mesh_MSTK::init_face_map()
{
  int *face_gids, *extface_gids;
  int nface, n_extface, idx, i, j;
  MEntity_ptr ment;
  const Epetra_Comm *epcomm_ = get_comm();

  if (!serial_run) {

    // For parallel runs create map without and with ghost cells included
    // Also, put in owned cells before the ghost cells
    // Additionally, create a map of exterior faces only

    int nowned = MSet_Num_Entries(OwnedFaces);
    int nnotowned = MSet_Num_Entries(NotOwnedFaces);

    face_gids = new int[nowned+nnotowned];
    extface_gids = new int[nowned+nnotowned]; // Exterior faces
    
    idx = 0; i = 0; j = 0;
    while ((ment = MSet_Next_Entry(OwnedFaces,&idx))) {
      int gid = MEnt_GlobalID(ment);

      face_gids[i++] = gid-1;
     
      if (manifold_dimension() == 3) {
        List_ptr fregs = MF_Regions((MFace_ptr) ment);
        if (List_Num_Entries(fregs) == 1)
          extface_gids[j++] = gid-1;
        if (fregs)
          List_Delete(fregs);
      }
      else if (manifold_dimension() == 2) {
        List_ptr efaces = ME_Faces((MEdge_ptr) ment);
        if (List_Num_Entries(efaces) == 1)
          extface_gids[j++] = gid-1;
        if (efaces)
          List_Delete(efaces);
      }
    }
    n_extface = j;
    nface = nowned;
    
    face_map_wo_ghosts_ = new Epetra_Map(-1,nface,face_gids,0,*epcomm_);
    extface_map_wo_ghosts_ = new Epetra_Map(-1,n_extface,extface_gids,0,*epcomm_);

    // now we add ghost faces

    idx = 0;
    while ((ment = MSet_Next_Entry(NotOwnedFaces,&idx))) {
      int gid = MEnt_GlobalID(ment);
      face_gids[i++] = gid-1;

      if (manifold_dimension() == 3) {
        List_ptr fregs = MF_Regions((MFace_ptr) ment);
        if (List_Num_Entries(fregs) == 1)
          extface_gids[j++] = gid-1;
        if (fregs)
          List_Delete(fregs);
      }
      else if (manifold_dimension() == 2) {
        List_ptr efaces = ME_Faces((MEdge_ptr) ment);
        if (List_Num_Entries(efaces) == 1)
          extface_gids[j++] = gid-1;
        if (efaces)
          List_Delete(efaces);
      }
    }
    n_extface = j;
    nface += nnotowned;

    face_map_w_ghosts_ = new Epetra_Map(-1,nface,face_gids,0,*epcomm_);
    extface_map_w_ghosts_ = new Epetra_Map(-1,n_extface,extface_gids,0,*epcomm_);

  }
  else {

    if (manifold_dimension() == 3) {

      nface = MESH_Num_Faces(mesh);
      face_gids = new int[nface];
      extface_gids = new int[nface];
      
      idx = 0; i = 0; j = 0;
      while ((ment = MESH_Next_Face(mesh,&idx))) {
        int gid = MEnt_ID(ment);
        face_gids[i++] = gid-1;
        
        List_ptr fregs = MF_Regions((MFace_ptr) ment);
        if (List_Num_Entries(fregs) == 1)
          extface_gids[j++] = gid-1;
        if (fregs)
          List_Delete(fregs);
      }
      
    }
    else if (manifold_dimension() == 2) {
      
      nface = MESH_Num_Edges(mesh);
      face_gids = new int[nface];
      extface_gids = new int[nface];
      
      idx = 0; i = 0; j = 0;
      while ((ment = MESH_Next_Edge(mesh,&idx))) {
        int gid = MEnt_ID(ment);
        face_gids[i++] = gid-1;
        
        List_ptr efaces = ME_Faces((MEdge_ptr) ment);
        if (List_Num_Entries(efaces) == 1)
          extface_gids[j++] = gid-1;
        if (efaces)
          List_Delete(efaces);
      }
    }
    n_extface = j;

    face_map_wo_ghosts_ = new Epetra_Map(-1,nface,face_gids,0,*epcomm_);
    extface_map_wo_ghosts_ = new Epetra_Map(-1,n_extface,extface_gids,0,*epcomm_);
  }

  owned_to_extface_importer_ = new Epetra_Import(*extface_map_wo_ghosts_,*face_map_wo_ghosts_);

  delete [] face_gids;
  delete [] extface_gids;
}


//---------------------------------------------------------
// Epetra map for edges - basically a structure specifying the global
// IDs of edges owned or used by this processor. This helps Epetra
// understand inter-partition dependencies of the data.
//
// Amanzi/Epetra want global IDs to start at 0
//---------------------------------------------------------
void Mesh_MSTK::init_edge_map()
{
  int *edge_gids;
  int nedge, idx, i;
  MEntity_ptr ment;
  const Epetra_Comm *epcomm_ = get_comm();

  if (!serial_run) {

    // For parallel runs create map without and with not-owned edges included
    // Also, put in owned edges before the not-owned edges

    int nowned = MSet_Num_Entries(OwnedEdges);
    int nnotowned = MSet_Num_Entries(NotOwnedEdges);

    edge_gids = new int[nowned+nnotowned];
    
    idx = 0; i = 0;
    while ((ment = MSet_Next_Entry(OwnedEdges,&idx))) {
      int gid = MEnt_GlobalID(ment);

      edge_gids[i++] = gid-1;
    }
    nedge = nowned;
    
    edge_map_wo_ghosts_ = new Epetra_Map(-1,nedge,edge_gids,0,*epcomm_);

    idx = 0;
    while ((ment = MSet_Next_Entry(NotOwnedEdges,&idx))) 
      edge_gids[i++] = MEnt_GlobalID(ment)-1;

    nedge += nnotowned;

    edge_map_w_ghosts_ = new Epetra_Map(-1,nedge,edge_gids,0,*epcomm_);

  }
  else {

    nedge = MESH_Num_Edges(mesh);
    edge_gids = new int[nedge];
      
    idx = 0; i = 0;
    while ((ment = MESH_Next_Edge(mesh,&idx))) {
      int gid = MEnt_ID(ment);
      edge_gids[i++] = gid-1;
    }

    edge_map_wo_ghosts_ = new Epetra_Map(-1,nedge,edge_gids,0,*epcomm_);
  }

  delete [] edge_gids;
}


//---------------------------------------------------------
// Epetra map for nodes - basically a structure specifying the global
// IDs of nodes owned or used by this processor. This helps Epetra
// understand inter-partition dependencies of the data.
//
// Amanzi/Epetra want global IDs to start at 0
//---------------------------------------------------------
void Mesh_MSTK::init_node_map()
{
  int *vert_gids;
  int nvert, idx, i;
  MEntity_ptr ment;
  const Epetra_Comm *epcomm_ = get_comm();

  if (!serial_run) {

    // For parallel runs create map without and with ghost verts included
    // Also, put in owned cells before the ghost verts

    int nowned = MSet_Num_Entries(OwnedVerts);
    int nnotowned = MSet_Num_Entries(NotOwnedVerts);

    vert_gids = new int[nowned+nnotowned];
    
    idx = 0; i = 0;
    while ((ment = MSet_Next_Entry(OwnedVerts,&idx)))
      vert_gids[i++] = MEnt_GlobalID(ment)-1;

    nvert = nowned;
    
    node_map_wo_ghosts_ = new Epetra_Map(-1,nvert,vert_gids,0,*epcomm_);
    

    idx = 0;
    while ((ment = MSet_Next_Entry(NotOwnedVerts,&idx)))
      vert_gids[i++] = MEnt_GlobalID(ment)-1;

    nvert += nnotowned;

    node_map_w_ghosts_ = new Epetra_Map(-1,nvert,vert_gids,0,*epcomm_);

  }
  else {
    nvert = MSet_Num_Entries(OwnedVerts);

    vert_gids = new int[nvert];

    idx = 0; i = 0;
    while ((ment = MSet_Next_Entry(OwnedVerts,&idx)))
      vert_gids[i++] = MEnt_ID(ment)-1;

    node_map_wo_ghosts_ = new Epetra_Map(-1,nvert,vert_gids,0,*epcomm_);
  }

  delete [] vert_gids;
}


//---------------------------------------------------------
// Global ID of any entity
//---------------------------------------------------------
Entity_ID Mesh_MSTK::GID(const Entity_ID lid, const Entity_kind kind) const
{
  MEntity_ptr ent;
  unsigned int gid;

  switch (kind) {
  case NODE:
    ent = vtx_id_to_handle[lid];
    break;

  case EDGE:
    ent = edge_id_to_handle[lid];
    break;

  case FACE:
    ent = face_id_to_handle[lid];
    break;

  case CELL:
    ent = cell_id_to_handle[lid];
    break;
  default:
    std::cerr << "Global ID requested for unknown entity type" << std::endl;
  }

  if (serial_run)
    return MEnt_ID(ent)-1;
  else
    return MEnt_GlobalID(ent)-1;
}


//---------------------------------------------------------
// Procedure to perform all the post-mesh creation steps in a constructor
//---------------------------------------------------------
void Mesh_MSTK::post_create_steps_(const bool request_faces, 
                                   const bool request_edges)
{
  // Pre-process the mesh to remove degenerate edges
  
  collapse_degen_edges();

  label_celltype();

  // Initialize data structures for various entities - vertices/nodes
  // and cells are always initialized; edges and faces only if
  // requested

  init_nodes();
  if (request_edges) init_edges();
  if (request_faces) init_faces();
  init_cells();

  if (Mesh::geometric_model() != Teuchos::null)
    init_set_info();
}


//---------------------------------------------------------
// Some initializations
//---------------------------------------------------------
void Mesh_MSTK::clear_internals_() 
{ 

  faceflip = NULL;

  cell_map_w_ghosts_ = cell_map_wo_ghosts_ = NULL;
  edge_map_w_ghosts_ = edge_map_wo_ghosts_ = NULL;
  face_map_w_ghosts_ = face_map_wo_ghosts_ = NULL;
  node_map_w_ghosts_ = node_map_wo_ghosts_ = NULL;

  mesh = NULL;

  OwnedVerts = NotOwnedVerts = NULL;
  OwnedEdges = NotOwnedEdges = NULL;
  OwnedFaces = NotOwnedFaces = NULL;
  OwnedCells = GhostCells = NULL;

  celltype_att = NULL;
  rparentatt = fparentatt = eparentatt = vparentatt = NULL;
}


//---------------------------------------------------------
// initialize vertex info
//---------------------------------------------------------
void Mesh_MSTK::init_nodes()
{
  // create owned and not owned vertex lists

  init_pvert_lists();

  // create maps from IDs to handles

  init_vertex_id2handle_maps();

  // Create Epetra_maps indicating global IDs of owned and not owned nodes 
  
  init_node_map();
}


//---------------------------------------------------------
// Initialize edge info
//---------------------------------------------------------
void Mesh_MSTK::init_edges()
{
  edges_initialized = true;

  // Create owned and not owned lists

  init_pedge_lists();

  // Create maps from IDs to handles 

  init_edge_id2handle_maps();

  // Initialize boolean flag indicating whether slave edges are reversed in
  // direction from the master and must be flipped

  init_pedge_dirs();

  // Create epetra map containing global IDs of owned and not owned edges

  init_edge_map();
}


//---------------------------------------------------------
// Initialize face info
//---------------------------------------------------------
void Mesh_MSTK::init_faces() {

  faces_initialized = true;

  // Create owned and not owned lists

  init_pface_lists();

  // Create maps from IDs to handles 

  init_face_id2handle_maps();

  // Initialize boolean flag indicating whether slave faces are reversed in
  // direction from the master and must be flipped

  init_pface_dirs();

  // Create epetra map containing global IDs of owned and not owned faces

  init_face_map();
}


//---------------------------------------------------------
// Initialize cell info
//---------------------------------------------------------
void Mesh_MSTK::init_cells()
{
  // create owned and not owned cell lists

  init_pcell_lists(); 

  // create maps from IDs to handles

  init_cell_id2handle_maps();

  // Create Epetra_maps indicating global IDs of owned and not owned cells

  init_cell_map();
}


//---------------------------------------------------------
// ID to handle/pointer map for vertices
//---------------------------------------------------------
void Mesh_MSTK::init_vertex_id2handle_maps()
{
  int i, lid, nv, idx;
  MVertex_ptr vtx;

  // If the mesh is dynamic, then this code has to be revisited
  
  // Amanzi has IDs starting from 0, MSTK has IDs starting from 1

  nv = MESH_Num_Vertices(mesh);

  vtx_id_to_handle.reserve(nv);

  idx = 0; lid = 1;
  while ((vtx = MSet_Next_Entry(OwnedVerts,&idx))) {
    MEnt_Set_ID(vtx,lid);
    vtx_id_to_handle[lid-1] = vtx;
    lid++;
  }
    
  idx = 0;
  while ((vtx = MSet_Next_Entry(NotOwnedVerts,&idx))) {
    MEnt_Set_ID(vtx,lid);
    vtx_id_to_handle[lid-1] = vtx;
    lid++;
  }
}


//---------------------------------------------------------
// ID to handle/pointer map for edges
//---------------------------------------------------------
void Mesh_MSTK::init_edge_id2handle_maps()
{
  int i, lid, ne, idx;
  MEdge_ptr edge;

  // If the mesh is dynamic, then this code has to be revisited
  
  // Amanzi has IDs starting from 0, MSTK has IDs starting from 1

  ne = MESH_Num_Edges(mesh);

  edge_id_to_handle.reserve(ne);

  idx = 0; lid = 1;
  while ((edge = MSet_Next_Entry(OwnedEdges,&idx))) {
    MEnt_Set_ID(edge,lid);
    edge_id_to_handle[lid-1] = edge;
    lid++;
  }
    
  idx = 0;
  while ((edge = MSet_Next_Entry(NotOwnedEdges,&idx))) {
    MEnt_Set_ID(edge,lid);
    edge_id_to_handle[lid-1] = edge;
    lid++;
  }
}


//---------------------------------------------------------
// ID to handle/pointer map for faces
//---------------------------------------------------------
void Mesh_MSTK::init_face_id2handle_maps()
{
  int i, lid, nf, idx;
  MEntity_ptr genface;  // Mesh face in 3D, edge in 2D

  // If the mesh is dynamic, then this code has to be revisited
  
  // Amanzi has IDs starting from 0, MSTK has IDs starting from 1

  nf = (manifold_dimension() == 2) ? MESH_Num_Edges(mesh) : MESH_Num_Faces(mesh);

  face_id_to_handle.reserve(nf);

  idx = 0; lid = 1;
  while ((genface = MSet_Next_Entry(OwnedFaces,&idx))) {
    MEnt_Set_ID(genface,lid);
    face_id_to_handle[lid-1] = genface;
    lid++;
  }
  
  idx = 0;
  while ((genface = MSet_Next_Entry(NotOwnedFaces,&idx))) {
    MEnt_Set_ID(genface,lid);
    face_id_to_handle[lid-1] = genface;
    lid++;
  }
}


//---------------------------------------------------------
// ID to handle/pointer map for cells
//---------------------------------------------------------
void Mesh_MSTK::init_cell_id2handle_maps()
{
  int i, lid, nc, idx;
  MEntity_ptr gencell;  // Mesh region in 3D, face in 2D

  // If the mesh is dynamic, then this code has to be revisited
  
  // Amanzi has IDs starting from 0, MSTK has IDs starting from 1

  nc = (manifold_dimension() == 2) ? MESH_Num_Faces(mesh) : MESH_Num_Regions(mesh);

  cell_id_to_handle.reserve(nc);

  idx = 0; lid = 1;
  while ((gencell = MSet_Next_Entry(OwnedCells,&idx))) {
    MEnt_Set_ID(gencell,lid);
    cell_id_to_handle[lid-1] = gencell;
    lid++;
  }
    
  idx = 0;
  while ((gencell = MSet_Next_Entry(GhostCells,&idx))) {
    MEnt_Set_ID(gencell,lid);
    cell_id_to_handle[lid-1] = gencell;
    lid++;
  }
}


//---------------------------------------------------------
// create lists of owned and not owned vertices
//---------------------------------------------------------
void Mesh_MSTK::init_pvert_lists()
{
  int idx = 0;
  MVertex_ptr vtx;

  // Get all vertices on this processor 

  NotOwnedVerts = MSet_New(mesh,"NotOwnedVerts",MVERTEX);
  OwnedVerts = MSet_New(mesh,"OwnedVerts",MVERTEX);

  idx = 0;
  while ((vtx = MESH_Next_Vertex(mesh,&idx))) {
    if (MV_PType(vtx) == PGHOST)
      MSet_Add(NotOwnedVerts,vtx);
    else
      MSet_Add(OwnedVerts,vtx);
  }
}


//---------------------------------------------------------
// create lists of owned and not owned edges
//---------------------------------------------------------
void Mesh_MSTK::init_pedge_lists()
{
  int idx = 0;
  MEdge_ptr edge;

  // Get all vertices on this processor 

  NotOwnedEdges = MSet_New(mesh,"NotOwnedEdges",MEDGE);
  OwnedEdges = MSet_New(mesh,"OwnedEdges",MEDGE);

  idx = 0;
  while ((edge = MESH_Next_Edge(mesh,&idx))) {
    if (ME_PType(edge) == PGHOST)
      MSet_Add(NotOwnedEdges,edge);
    else
      MSet_Add(OwnedEdges,edge);
  }

} // Mesh_MSTK::init_pedge_lists


void Mesh_MSTK::init_pedge_dirs() {
  MRegion_ptr region0, region1;
  MFace_ptr face, face0, face1;
  MEdge_ptr edge;
  MAttrib_ptr attev0, attev1;
  int idx;
  int local_regid0, local_regid1;
  int remote_regid0, remote_regid1;
  int local_faceid0, local_faceid1;
  int remote_faceid0, remote_faceid1;

  int ne = MESH_Num_Edges(mesh);

  if (serial_run) {
    edgeflip = new bool[ne];
    for (int i = 0; i < ne; ++i) edgeflip[i] = false;
  }
  else {
    // Do some additional processing to see if ghost edges and their masters
    // are oriented the same way; if not, turn on flag to flip the directions
    // when returning to the application code

    attev0 = MAttrib_New(mesh,"TMP_EV0_ATT",INT,MEDGE);
    attev1 = MAttrib_New(mesh,"TMP_EV1_ATT",INT,MEDGE);
  

    idx = 0;
    while ((edge = MESH_Next_Edge(mesh,&idx))) {
      if (ME_PType(edge) != PINTERIOR) {
        MVertex_ptr vertex0 = ME_Vertex(edge,0);
        MVertex_ptr vertex1 = ME_Vertex(edge,1);

        MEnt_Set_AttVal(edge,attev0,MEnt_GlobalID(vertex0),0.0,NULL);
        MEnt_Set_AttVal(edge,attev1,MEnt_GlobalID(vertex1),0.0,NULL);
      }
    }  


    MESH_UpdateAttributes(mesh,mpicomm_);
    
    
    edgeflip = new bool[ne];
    for (int i = 0; i < ne; ++i) edgeflip[i] = false;
    
    double rval;
    void *pval;

    idx = 0;
    while ((edge = MSet_Next_Entry(NotOwnedEdges,&idx))) {
      int remote_vertexid0, remote_vertexid1;

      MEnt_Get_AttVal(edge,attev0,&remote_vertexid0,&rval,&pval);
      MEnt_Get_AttVal(edge,attev1,&remote_vertexid1,&rval,&pval);
      
      int local_vertexid0 = MEnt_GlobalID(ME_Vertex(edge,0));
      int local_vertexid1 = MEnt_GlobalID(ME_Vertex(edge,1));
      
      if (remote_vertexid1 == local_vertexid0 || 
          remote_vertexid0 == local_vertexid1) {
        int lid = MEnt_ID(edge);
        edgeflip[lid-1] = true;
      }
      else { // Sanity Check

        if (remote_vertexid1 != local_vertexid1 &&
            remote_vertexid0 != local_vertexid0) {
  
          std::stringstream mesg_stream;
          mesg_stream << "Edge vertices mismatch between master and ghost (processor " << myprocid << ")";
          Errors::Message mesg(mesg_stream.str());
          amanzi_throw(mesg);
        }
      }
    }
  }    
}


//---------------------------------------------------------
// Create lists of owned and not owned faces
//---------------------------------------------------------
void Mesh_MSTK::init_pface_lists()
{
  int idx = 0;

  // Get all faces on this processor 

  if (manifold_dimension() == 3) {

    MFace_ptr face;

    NotOwnedFaces = MSet_New(mesh,"NotOwnedFaces",MFACE);
    OwnedFaces = MSet_New(mesh,"OwnedFaces",MFACE);

    idx = 0;
    while ((face = MESH_Next_Face(mesh,&idx))) {
      if (MF_PType(face) == PGHOST)
        MSet_Add(NotOwnedFaces,face);
      else
        MSet_Add(OwnedFaces,face);
    }
  }
  else if (manifold_dimension() == 2) {

    MEdge_ptr edge;

    NotOwnedFaces = MSet_New(mesh,"NotOwnedFaces",MFACE);
    OwnedFaces = MSet_New(mesh,"OwnedFaces",MFACE);

    idx = 0;
    while ((edge = MESH_Next_Edge(mesh,&idx))) {
      if (ME_PType(edge) == PGHOST)
        MSet_Add(NotOwnedFaces,edge);
      else
        MSet_Add(OwnedFaces,edge);
    }
  }
  else {
    std::cerr << "Not implemented for face dimension" << std::endl;
  }

  return;
}


void Mesh_MSTK::init_pface_dirs()
{
  MRegion_ptr region0, region1;
  MFace_ptr face, face0, face1;
  MEdge_ptr edge;
  MAttrib_ptr attfc0, attfc1;
  int idx;
  int local_regid0, local_regid1;
  int remote_regid0, remote_regid1;
  int local_faceid0, local_faceid1;
  int remote_faceid0, remote_faceid1;

  int nf = (manifold_dimension() == 2) ? MESH_Num_Edges(mesh) : MESH_Num_Faces(mesh);

  if (serial_run) {
    faceflip = new bool[nf];
    for (int i = 0; i < nf; ++i) faceflip[i] = false;
  }
  else {
    // Do some additional processing to see if ghost faces and their masters
    // are oriented the same way; if not, turn on flag to flip the directions
    // when returning to the application code

    if (manifold_dimension() == 3) {
      attfc0 = MAttrib_New(mesh,"TMP_FC0_ATT",INT,MFACE);
      attfc1 = MAttrib_New(mesh,"TMP_FC1_ATT",INT,MFACE);
    }
    else if (manifold_dimension() == 2) {
      attfc0 = MAttrib_New(mesh,"TMP_FC0_ATT",INT,MEDGE);
      attfc1 = MAttrib_New(mesh,"TMP_FC1_ATT",INT,MEDGE);
    }

    if (manifold_dimension() == 3) {
    
      idx = 0;
      while ((face = MESH_Next_Face(mesh,&idx))) {
        if (MF_PType(face) != PINTERIOR) {
          region0 = MF_Region(face,0);
          if (region0)
            MEnt_Set_AttVal(face,attfc0,MEnt_GlobalID(region0),0.0,NULL);
            
          region1 = MF_Region(face,1);
          if (region1)
            MEnt_Set_AttVal(face,attfc1,MEnt_GlobalID(region1),0.0,NULL);
        }
      }    
        
    }
    else if (manifold_dimension() == 2) {

      idx = 0;
      while ((edge = MESH_Next_Edge(mesh,&idx))) {
        if (ME_PType(edge) != PINTERIOR) {
          List_ptr efaces = ME_Faces(edge);
            
          face0 = List_Entry(efaces,0);
          if (MF_EdgeDir(face0,edge) != 1) {
            face1 = face0;
            MEnt_Set_AttVal(edge,attfc1,MEnt_GlobalID(face1),0.0,NULL);

            face0 = List_Entry(efaces,1);
            if (face0) {
              if (MF_EdgeDir(face0,edge) == 1)     // Sanity check
                MEnt_Set_AttVal(edge,attfc0,MEnt_GlobalID(face0),0.0,NULL);
              else
                std::cerr << "Two faces using edge in same direction in 2D mesh" << std::endl;
            }
          }
          else {
            MEnt_Set_AttVal(edge,attfc0,MEnt_GlobalID(face0),0.0,NULL);
            face1 = List_Entry(efaces,1);
            if (face1)
              MEnt_Set_AttVal(edge,attfc1,MEnt_GlobalID(face1),0.0,NULL);
          }
          List_Delete(efaces);
        }
      }

    }  // else if (manifold_dimension() == 2)


    MESH_UpdateAttributes(mesh,mpicomm_);


    faceflip = new bool[nf];
    for (int i = 0; i < nf; ++i) faceflip[i] = false;
    
    if (manifold_dimension() == 3) {
      double rval;
      void *pval;

      idx = 0;
      while ((face = MSet_Next_Entry(NotOwnedFaces,&idx))) {
      
        MEnt_Get_AttVal(face,attfc0,&remote_regid0,&rval,&pval);
        MEnt_Get_AttVal(face,attfc1,&remote_regid1,&rval,&pval);
      
        region0 = MF_Region(face,0);
        local_regid0 = region0 ? MEnt_GlobalID(region0) : 0;
        region1 = MF_Region(face,1);
        local_regid1 = region1 ? MEnt_GlobalID(region1) : 0;
      
        if (remote_regid1 == local_regid0 || 
            remote_regid0 == local_regid1) {
          int lid = MEnt_ID(face);
          faceflip[lid-1] = true;
        }
        else { // Sanity Check
        
          if (remote_regid1 != local_regid1 &&
              remote_regid0 != local_regid0) {
          
            std::stringstream mesg_stream;
            mesg_stream << "Face cells mismatch between master and ghost (processor " << myprocid << ")";
            Errors::Message mesg(mesg_stream.str());
            amanzi_throw(mesg);
          }
        }
      }
    }
    else if (manifold_dimension() == 2) {
      double rval;
      void *pval;

      idx = 0;
      while ((edge = MSet_Next_Entry(NotOwnedFaces,&idx))) {
      
        MEnt_Get_AttVal(edge,attfc0,&remote_faceid0,&rval,&pval);
        MEnt_Get_AttVal(edge,attfc1,&remote_faceid1,&rval,&pval);
      
        List_ptr efaces = ME_Faces(edge);
        face0 = List_Entry(efaces,0);
        face1 = List_Entry(efaces,1);
        if (MF_EdgeDir(face0,edge) != 1) {
          face0 = List_Entry(efaces,1);
          face1 = List_Entry(efaces,0);
        }
        local_faceid0 = face0 ? MEnt_GlobalID(face0) : 0;
        local_faceid1 = face1 ? MEnt_GlobalID(face1) : 0;
      
        if (remote_faceid1 == local_faceid0 || 
            remote_faceid0 == local_faceid1) {
          int lid = MEnt_ID(edge);
          faceflip[lid-1] = true;
        }
        else { // Sanity Check
        
          if (remote_faceid1 != local_faceid1 &&
              remote_faceid0 != local_faceid0) {
          
            std::stringstream mesg_stream;
            mesg_stream << "Face cells mismatch between master and ghost (processor " << myprocid << ")";
            Errors::Message mesg(mesg_stream.str());
            amanzi_throw(mesg);
          }
        }
        List_Delete(efaces);
      }

    }
  }    
}


//---------------------------------------------------------
// create lists of owned and not owned cells
//---------------------------------------------------------
void Mesh_MSTK::init_pcell_lists()
{
  int idx = 0;

  if (manifold_dimension() == 3) {
    MRegion_ptr region;

    OwnedCells = MSet_New(mesh,"OwnedCells",MREGION);
    GhostCells = MSet_New(mesh,"GhostCells",MREGION);

    idx = 0;
    while ((region = MESH_Next_Region(mesh,&idx))) {
      if (MR_PType(region) == PGHOST)
        MSet_Add(GhostCells,region);
      else
        MSet_Add(OwnedCells,region);
    }
  }
  else if (manifold_dimension() == 2) {
    MFace_ptr face;

    OwnedCells = MSet_New(mesh,"OwnedCells",MFACE);
    GhostCells = MSet_New(mesh,"GhostCells",MFACE);

    idx = 0;
    while ((face = MESH_Next_Face(mesh,&idx))) {
      if (MF_PType(face) == PGHOST)
        MSet_Add(GhostCells,face);
      else
        MSet_Add(OwnedCells,face);
    }
  }
  else {
    Errors::Message mesg("Implemented only for 2D and 3D");
    amanzi_throw(mesg);
  }

  return;
}


void Mesh_MSTK::init_set_info()
{
  MSet_ptr mset;
  char setname[256];
  
  Teuchos::RCP<const AmanziGeometry::GeometricModel> gm = Mesh::geometric_model();

  if (gm == Teuchos::null) { 
    Errors::Message mesg("Need region definitions to initialize sets");
    amanzi_throw(mesg);
  }
    

  unsigned int ngr = gm->RegionSize();

  for (int i = 0; i < ngr; ++i) {
    Teuchos::RCP<const AmanziGeometry::Region> rgn = gm->FindRegion(i);

    MType entdim;
    if (rgn->type() == AmanziGeometry::LABELEDSET) {

      Teuchos::RCP<const AmanziGeometry::RegionLabeledSet> lsrgn =
          Teuchos::rcp_static_cast<const AmanziGeometry::RegionLabeledSet>(rgn);

      std::string internal_name;
      std::string label = lsrgn->label();
      std::string entity_type_str = lsrgn->entity_str();

      if (entity_type_str == "CELL")
        internal_name = internal_name_of_set(rgn,CELL);
      else if (entity_type_str == "FACE")
        internal_name = internal_name_of_set(rgn,FACE);
      else if (entity_type_str == "NODE")
        internal_name = internal_name_of_set(rgn,NODE);

      mset = MESH_MSetByName(mesh,internal_name.c_str());
   
      if (!mset) {
        continue;  // Its possible some sets won't exist on some partitions

        //        Errors::Message mesg("Missing labeled set \"" + label + "\" or error in input");
        //        amanzi_throw(mesg);
      }

      entdim = MSet_EntDim(mset);
      if (Mesh::manifold_dimension() == 3) {

        if ((entity_type_str == "CELL" && entdim != MREGION) ||
            (entity_type_str == "FACE" && entdim != MFACE) ||
            (entity_type_str == "NODE" && entdim != MVERTEX)) {
          Errors::Message mesg("Mismatch of entity type in labeled set region and mesh set");
          amanzi_throw(mesg);
        }
      }
      else if (Mesh::manifold_dimension() == 2) {
        if ((entity_type_str == "CELL" && entdim != MFACE) ||
            (entity_type_str == "FACE" && entdim != MEDGE) ||
            (entity_type_str == "NODE" && entdim != MVERTEX)) {
          std::cerr << "Mismatch of entity type in labeled set region and mesh set" << std::endl;
          throw std::exception();
        }
      }

      if (mset) {
        if (entities_deleted) {
          int idx = 0;
          MEntity_ptr ent;
          while ((ent = MSet_Next_Entry(mset,&idx))) {
            if (MEnt_Dim(ent) == MDELETED)
              MSet_Rem(mset, ent);
          }
  
//        Deleted entities all have MEnt_dim == MDELETED, hence we will never enter any of
//        the switch cases below
/*
          entdim = MSet_EntDim(mset);
          int idx=0;
          switch (entdim) {
          case MREGION:
            MRegion_ptr region;
            while ((region = List_Next_Entry(deleted_regions,&idx)))
              MSet_Rem(mset,region);
            break;
          case MFACE:
            MFace_ptr face;
            while ((face = List_Next_Entry(deleted_faces,&idx)))
              MSet_Rem(mset,face);
            break;
          case MEDGE:
            MEdge_ptr edge;
            while ((edge = List_Next_Entry(deleted_edges,&idx)))
              MSet_Rem(mset,edge);
            break;
          case MVERTEX:
            MVertex_ptr vertex;
            while ((vertex = List_Next_Entry(deleted_vertices,&idx)))
              MSet_Rem(mset,vertex);
            break;
          }
*/
        }
      }
    }
    else { /* General region - we have to account for all kinds of
              entities being queried in a set defined by this 
              region */
      Entity_kind int_to_kind[4] = {NODE,EDGE,FACE,CELL};

      for (int k = 0; k < 4; ++k) {
        Entity_kind kind = int_to_kind[k];
        
        std::string internal_name = internal_name_of_set(rgn,kind);

        mset = MESH_MSetByName(mesh,internal_name.c_str());

        if (mset) {
          if (entities_deleted) {
            int idx = 0;
            MEntity_ptr ent;
            while ((ent = MSet_Next_Entry(mset,&idx))) {
              if (MEnt_Dim(ent) == MDELETED)
                MSet_Rem(mset, ent);
            }
            
//          Deleted entities all have MEnt_dim == MDELETED, hence we will never enter any of
//          the switch cases below
/*
            entdim = MSet_EntDim(mset);
            int idx=0;
            switch (entdim) {
            case MREGION:
              MRegion_ptr region;
              while ((region = List_Next_Entry(deleted_regions,&idx)))
                MSet_Rem(mset,region);
              break;
            case MFACE:
              MFace_ptr face;
              while ((face = List_Next_Entry(deleted_faces,&idx)))
                MSet_Rem(mset,face);
              break;
            case MEDGE:
              MEdge_ptr edge;
              while ((edge = List_Next_Entry(deleted_edges,&idx)))
                MSet_Rem(mset,edge);
              break;
            case MVERTEX:
              MVertex_ptr vertex;
              while ((vertex = List_Next_Entry(deleted_vertices,&idx)))
                MSet_Rem(mset,vertex);
              break;
            }
*/
          }
        }
      }
    }
  }
}


void Mesh_MSTK::collapse_degen_edges()
{
  const int topoflag=0; // Don't worry about violation of model classification
  int idx, idx2, evgid0, evgid1;
  MVertex_ptr ev0, ev1, vkeep, vdel;
  MEdge_ptr edge;
  MFace_ptr face;
  MRegion_ptr region;
  List_ptr eregs, efaces, vregs, vfaces;
  double len2;
  int ival;
  void *pval;
  Cell_type celltype;  

  idx = 0;
  while ((edge = MESH_Next_Edge(mesh,&idx))) {

    len2 = ME_LenSqr(edge);

    if (len2 <= 1.0e-14) {

      /* Degenerate edge  - must collapse */

      /* If its the first time, we have to allocate
         these lists */
      if (!entities_deleted) {
        deleted_vertices = List_New(0);
        deleted_edges = List_New(0);
        deleted_faces = List_New(0);
        deleted_regions = List_New(0);
      }

      entities_deleted = true;

      /* Collapse, choosing the vertex to be deleted and vertex to
         be kept consistently. If topological constraints permit,
         collapse the vertex with the higher global ID to the vertex
         with the lower global ID. If they do not, reverse the
         order. Since global IDs and topological constraints are the
         same for master and slave edges and their nodes, we will not
         have conflict between processors */

      int vdelid=0;

      ev0 = ME_Vertex(edge,0); evgid0 = MEnt_GlobalID(ev0);
      ev1 = ME_Vertex(edge,1); evgid1 = MEnt_GlobalID(ev1);

      if (evgid0 < evgid1) {
        vkeep = ev0;
        vdel = ev1;
        vdelid = MV_ID(vdel);
      }
      else {
        vkeep = ev1;
        vdel = ev0;
        vdelid = MV_ID(vdel);
      }

#if defined (MSTK_2_20rc1_OR_NEWER) || defined (MSTK_2_21rc1_OR_NEWER)

      List_ptr deleted_ents;
      vkeep = ME_Collapse(edge, vkeep, topoflag, &deleted_ents);

      if (!vkeep) {
        vkeep = vdel;
        vdel = (vkeep == ev0) ? ev1 : ev1;
        vdelid = MV_ID(vdel);

        vkeep = ME_Collapse(edge, vkeep, topoflag, &deleted_ents);
      }

      if (!vkeep) {
        Errors::Message mesg("Could not collapse degenerate edge. Expect computational issues with connected elements");
        amanzi_throw(mesg);
      }
      
      MEntity_ptr ent;
      int idx1 = 0;
      //Loop/switch below will generate empty lists: all deleted entities
      //have MEnt_Dim(ent) == MDELETED
      while ((ent = List_Next_Entry(deleted_ents,&idx1))) {
        switch (MEnt_Dim(ent)) {
        case MREGION:
          List_Add(deleted_regions,ent);
          break;
        case MFACE:
          List_Add(deleted_faces,ent);
          break;
        case MEDGE:
          List_Add(deleted_edges,ent);
          break;
        case MVERTEX:
          List_Add(deleted_vertices,ent);
          break;
        }
      }
      List_Delete(deleted_ents);

#else

      eregs = ME_Regions(edge);
      efaces = ME_Faces(edge);

      vkeep = ME_Collapse(edge, vkeep, topoflag);

      if (!vkeep) {
        vkeep = vdel;
        vdel = (vkeep == ev0) ? ev1 : ev1;
        vdelid = MV_ID(vdel);

        vkeep = ME_Collapse(edge, vkeep, topoflag);
      }

      if (!vkeep) {
        Errors::Message mesg("Could not collapse degenerate edge. Expect computational issues with connected elements");
        amanzi_throw(mesg);
      }
      
      vregs = MV_Regions(vkeep);
      vfaces = MV_Faces(vkeep);

      if (eregs) {
        MRegion_ptr reg;
        int idx1 = 0;
        while ((reg = List_Next_Entry(eregs,&idx1))) {
          if (!List_Contains(vregs,reg)) 
            List_Add(deleted_regions,reg);
        }
      }
      
      if (efaces) {
        MFace_ptr face;
        int idx1 = 0;
        while ((face = List_Next_Entry(efaces,&idx1))) {
          if (!List_Contains(vfaces,face))
            List_Add(deleted_faces,face);
        }
      }

      List_Add(deleted_edges,edge);

      List_Add(deleted_vertices,vdel);

      if (vregs) List_Delete(vregs);
      if (vfaces) List_Delete(vfaces);
      if (eregs) List_Delete(eregs);
      if (efaces) List_Delete(efaces);

#endif
    }
  }
}


Cell_type Mesh_MSTK::MFace_Celltype(MFace_ptr face)
{
  int nfv = MF_Num_Vertices(face);

  switch (nfv) {
  case 3:
    return TRI;
    break;
  case 4:
    return QUAD;
    break;
  default:
    return POLYGON;
  }
}


Cell_type Mesh_MSTK::MRegion_Celltype(MRegion_ptr region)
{
  List_ptr rverts, rfaces;
  MFace_ptr face;
  int nrv, nrf, idx2, nquads;

  rverts = MR_Vertices(region);
  nrv = List_Num_Entries(rverts);
  List_Delete(rverts);
  
  nrf = MR_Num_Faces(region);
  
  switch (nrf) {
  case 4:
    if (nrv == 4)
      return TET;
    else
      return POLYHED;
    break;
  case 5:
    
    nquads = 0;
    rfaces = MR_Faces(region);          
    idx2 = 0;
    while ((face = List_Next_Entry(rfaces,&idx2)))
      if (MF_Num_Vertices(face) == 4)
        nquads++;
    List_Delete(rfaces);
    
    switch (nquads) {
    case 1:
      return PYRAMID;
      break;
    case 3:
      return PRISM;
      break;
    default:
      return POLYHED;
    }

    break;

  case 6:

    nquads = 0;
    rfaces = MR_Faces(region);          
    idx2 = 0;
    while ((face = List_Next_Entry(rfaces,&idx2)))
      if (MF_Num_Vertices(face) == 4)
        nquads++;
    List_Delete(rfaces);
    
    if (nquads == 6) 
      return HEX;
    else 
      return POLYHED;

    break;

  default:
    return POLYHED;
  }
}


void Mesh_MSTK::label_celltype()
{
  Cell_type ctype;
  int idx;
  MFace_ptr face;
  MRegion_ptr region;

  if (manifold_dimension() == 2) 
    celltype_att = MAttrib_New(mesh,"Cell_type",INT,MFACE);
  else
    celltype_att = MAttrib_New(mesh,"Cell_type",INT,MREGION);

  if (manifold_dimension() == 2) {

    idx = 0;
    while ((face = MESH_Next_Face(mesh,&idx))) {
      ctype = MFace_Celltype(face);
      MEnt_Set_AttVal(face,celltype_att,ctype,0.0,NULL);
    }
      
  }
  else if (manifold_dimension() == 3) {

    idx = 0;
    while ((region = MESH_Next_Region(mesh,&idx))) {
      ctype = MRegion_Celltype(region);
      MEnt_Set_AttVal(region,celltype_att,ctype,0.0,NULL);
    }
  }
}


//------------
// Epetra maps
//------------
    
inline 
const Epetra_Map& Mesh_MSTK::cell_map(bool include_ghost) const
{
  if (serial_run)
    return *cell_map_wo_ghosts_;
  else
    return (include_ghost ? *cell_map_w_ghosts_ : *cell_map_wo_ghosts_);
}
    

inline 
const Epetra_Map& Mesh_MSTK::face_map(bool include_ghost) const
{
  if (serial_run)
    return *face_map_wo_ghosts_;
  else
    return (include_ghost ? *face_map_w_ghosts_ : *face_map_wo_ghosts_);
}
    

inline 
const Epetra_Map& Mesh_MSTK::edge_map(bool include_ghost) const
{
  if (serial_run)
    return *edge_map_wo_ghosts_;
  else
    return (include_ghost ? *edge_map_w_ghosts_ : *edge_map_wo_ghosts_);
}
    

inline 
const Epetra_Map& Mesh_MSTK::node_map(bool include_ghost) const
{
  if (serial_run)
    return *node_map_wo_ghosts_;
  else
    return (include_ghost ? *node_map_w_ghosts_ : *node_map_wo_ghosts_);
}


inline
const Epetra_Map& Mesh_MSTK::exterior_face_map(bool include_ghost) const
{
  if (serial_run)
    return *extface_map_wo_ghosts_;
  else
    return (include_ghost ? *extface_map_w_ghosts_ : *extface_map_wo_ghosts_);
}


inline
const Epetra_Import& Mesh_MSTK::exterior_face_importer(void) const
{
  return *owned_to_extface_importer_;
}


int Mesh_MSTK::generate_regular_mesh(Mesh_ptr mesh, double x0, double y0, 
                                     double z0, double x1, double y1, 
                                     double z1, int nx, int ny, int nz)
{
/*

  Index directions for classification templates

  k   j
  |  /
  | /
  |/__ i


  Model vertex, edge and face enumeration for classification templates 


         MODEL                   MODEL                  MODEL
         VERTICES                EDGES                  FACES

     7 ______ 8          ___7___           ______  
      /|          /|          /|          /|         /|      2   /| 
     / |         / |       12/ |8      11/ |             / |  4      / | 
   5/______/6 |        /___3___/  |6           /______/  | 
    |  |        |  |        |  |        |  |            |  |        | 5| 
    |  |____|_|        |  |___5_|_|            |6 |_1___|_| 
    |  /3       |  /4      4|  /        |  /            |  /        |  / 
    | /         | /         | /9       2| /10           | /      3  | /  
    |/_____|/          |/_____|/              |/_____|/   
   1             2                1
                                                   
                                                    Front  - Face1
                                                    Back   - Face2
                                                    Bottom - Face3
                                                    Top    - Face4
                                                    Left   - Face6
                                                    Right  - Face5

  Classification of mesh regions onto multiple material regions is not done
  here since the "geometric model" could have overlapping regions. Instead
  mesh sets are created as necessary based on point location in regions.

*/

  int i, j, k, ii, jj, kk, gid, gdim;
  double xyz[3], dx, dy, dz;
  MVertex_ptr ***verts, mv, rverts[8], fverts[4], everts[2];
  MEdge_ptr me;
  MFace_ptr mf;
  MRegion_ptr mr;
  int vgid_tmpl[3][3][3] = {{{1,4,5},{9,6,12},{3,8,7}},{{1,1,3},{3,1,4},{5,2,7}},{{2,2,6},{10,5,11},{4,6,8}}};
  int vgdim_tmpl[3][3][3]= {{{0,1,0},{1,2,1}, {0,1,0}},{{1,2,1},{2,3,2},{1,2,1}},{{0,1,0},{1,2,1},{0,1,0}}};
  int egdim_tmpl[3][3] = {{1,2,1},{2,3,2},{1,2,1}};
  int egid_tmpl2[3][3] = {{4,6,8},{1,1,2},{2,5,6}};  /* Y direction edges (iterating over i,k) */
  int egid_tmpl1[3][3] = {{9,6,12},{3,1,4},{10,5,11}}; /* Z direction edges (iterating over i,j)*/
  int egid_tmpl0[3][3] = {{1,1,3},{3,1,4},{5,2,7}}; /* X direction edges (iterating over j,k) */
  int fgdim_tmpl[3] = {2,3,2};
  int fgid_tmpl0[3] = {6,1,5};
  int fgid_tmpl1[3] = {1,1,2};
  int fgid_tmpl2[3] = {3,1,4};

  dx = (x1-x0)/nx;
  dy = (y1-y0)/ny;
  dz = (z1-z0)/nz;

  verts = (MVertex_ptr ***) malloc((nx+1)*sizeof(MVertex_ptr **));
  for (j = 0; j < nx+1; ++j) {
    verts[j] = (MVertex_ptr **) malloc((ny+1)*sizeof(MVertex_ptr *)); 
    for (k = 0; k < ny+1; ++k) 
      verts[j][k] = (MVertex_ptr *) malloc((nz+1)*sizeof(MVertex_ptr));
  }

  for (k = 0; k < nz+1; ++k) {
    xyz[2] = (k == nz) ? z1 : z0 + k*dz;
    kk =  (k%nz) ? 1 : (k ? 2 : 0);

    for (j = 0; j < ny+1; ++j) {
      xyz[1] = (j == ny) ? y1 : y0 + j*dy;      
      jj = (j%ny) ? 1 : (j ? 2 : 0);

      for (i = 0; i < nx+1; ++i) {
        xyz[0] = (i == nx) ? x1 : x0 + i*dx;
        ii = (i%nx) ? 1 : (i ? 2 : 0);
        
        mv = MV_New(mesh);
        MV_Set_Coords(mv,xyz);        
        verts[i][j][k] = mv;

        gdim  = vgdim_tmpl[ii][jj][kk];
        MV_Set_GEntDim(mv,gdim);

        gid = vgid_tmpl[ii][jj][kk];
        MV_Set_GEntID(mv,gid);
      }
    }
  }


  /* Create the edges explicitly to get the classification right */
  for (i = 0; i < nx+1; ++i) {
    for (j = 0; j < ny+1; ++j) {
      for (k = 0; k < nz; ++k) {
        me = ME_New(mesh);

        everts[0] = verts[i][j][k];
        everts[1] = verts[i][j][k+1];
        ME_Set_Vertex(me,0,everts[0]);
        ME_Set_Vertex(me,1,everts[1]);

        ii = (i%nx) ? 1 : (i ? 2 : 0);
        jj = (j%ny) ? 1 : (j ? 2 : 0);
        gdim = egdim_tmpl[ii][jj];
        gid = egid_tmpl2[ii][jj];

        ME_Set_GEntDim(me,gdim);
        ME_Set_GEntID(me,gid);
      }
    }
  }
        
  for (i = 0; i < nx+1; ++i) {
    for (k = 0; k < nz+1; ++k) {
      for (j = 0; j < ny; ++j) {
        me = ME_New(mesh);

        everts[0] = verts[i][j][k];
        everts[1] = verts[i][j+1][k];
        ME_Set_Vertex(me,0,everts[0]);
        ME_Set_Vertex(me,1,everts[1]);

        ii = (i%nx) ? 1 : (i ? 2 : 0);
        kk = (k%nz) ? 1 : (k ? 2 : 0);
        gdim = egdim_tmpl[ii][kk];
        gid = egid_tmpl1[ii][kk];

        ME_Set_GEntDim(me,gdim);
        ME_Set_GEntID(me,gid);
      }
    }
  }
        
  for (j = 0; j < ny+1; ++j) {
    for (k = 0; k < nz+1; ++k) {
      for (i = 0; i < nx; ++i) {
        me = ME_New(mesh);

        everts[0] = verts[i][j][k];
        everts[1] = verts[i+1][j][k];
        ME_Set_Vertex(me,0,everts[0]);
        ME_Set_Vertex(me,1,everts[1]);

        jj = (j%ny) ? 1 : (j ? 2 : 0);
        kk = (k%nz) ? 1 : (k ? 2 : 0);
        gdim = egdim_tmpl[jj][kk];
        gid = egid_tmpl0[jj][kk];

        ME_Set_GEntDim(me,gdim);
        ME_Set_GEntID(me,gid);
      }
    }
  }
        

  /* Create the faces explicitly to get the classification right */
  for (i = 0; i < nx+1; ++i) {
    for (j = 0; j < ny; ++j) {
      for (k = 0; k < nz; ++k) {
        mf = MF_New(mesh);

        fverts[0] = verts[i][j][k];
        fverts[1] = verts[i][j+1][k];
        fverts[2] = verts[i][j+1][k+1];
        fverts[3] = verts[i][j][k+1];
        MF_Set_Vertices(mf,4,fverts);

        ii = (i%nx) ? 1 : (i ? 2 : 0);
        gdim = fgdim_tmpl[ii];
        gid = fgid_tmpl0[ii];

        MF_Set_GEntDim(mf,gdim);
        MF_Set_GEntID(mf,gid);
      }
    }
  }
        
  for (j = 0; j < ny+1; ++j) {
    for (i = 0; i < nx; ++i) {
      for (k = 0; k < nz; ++k) {
        mf = MF_New(mesh);

        fverts[0] = verts[i][j][k];
        fverts[1] = verts[i+1][j][k];
        fverts[2] = verts[i+1][j][k+1];
        fverts[3] = verts[i][j][k+1];
        MF_Set_Vertices(mf,4,fverts);

        jj = (j%ny) ? 1 : (j ? 2 : 0);
        gdim = fgdim_tmpl[jj];
        gid = fgid_tmpl1[jj];

        MF_Set_GEntDim(mf,gdim);
        MF_Set_GEntID(mf,gid);
      }
    }
  }
        
  for (k = 0; k < nz+1; ++k) {
    for (i = 0; i < nx; ++i) {
      for (j = 0; j < ny; ++j) {
        mf = MF_New(mesh);

        fverts[0] = verts[i][j][k];
        fverts[1] = verts[i+1][j][k];
        fverts[2] = verts[i+1][j+1][k];
        fverts[3] = verts[i][j+1][k];
        MF_Set_Vertices(mf,4,fverts);

        kk = (k%nz) ? 1 : (k ? 2 : 0);
        gdim = fgdim_tmpl[kk];
        gid = fgid_tmpl2[kk];

        MF_Set_GEntDim(mf,gdim);
        MF_Set_GEntID(mf,gid);
      }
    }
  }
        

  /* Not the most efficient way but the easiest to code */

  for (i = 0; i < nx; ++i) {
    for (j = 0; j < ny; ++j) {
      for (k = 0; k < nz; ++k) {
        mr = MR_New(mesh);
        MR_Set_GEntID(mr,1);
        
        rverts[0] = verts[i][j][k];       rverts[1] = verts[i+1][j][k]; 
        rverts[2] = verts[i+1][j+1][k];   rverts[3] = verts[i][j+1][k];
        rverts[4] = verts[i][j][k+1];     rverts[5] = verts[i+1][j][k+1]; 
        rverts[6] = verts[i+1][j+1][k+1]; rverts[7] = verts[i][j+1][k+1];

        MR_Set_Vertices(mr, 8, rverts, 6, NULL);
      }
    }
  }
      
  for (i = 0; i < nx+1; ++i) {
    for (j = 0; j < ny+1; ++j)
      free(verts[i][j]);
    free(verts[i]);
  }
  free(verts);

  return 1;
}


int Mesh_MSTK::generate_regular_mesh(Mesh_ptr mesh, double x0, double y0, 
                                     double x1, double y1, int nx, int ny)
{
  int i, j, dir[4];
  double xyz[3], llx, lly, urx, ury, dx, dy;
  MVertex_ptr **verts, v0, v1, mv;
  MEdge_ptr fedges[4], me;
  MFace_ptr mf;

  dx = (x1-x0)/nx;
  dy = (y1-y0)/ny;

  verts = (MVertex_ptr **) malloc((nx+1)*sizeof(MVertex_ptr *));
  for (i = 0; i < nx+1; ++i)
    verts[i] = (MVertex_ptr *) malloc((ny+1)*sizeof(MVertex_ptr));
 
  xyz[2] = 0.0;
  for (j = 0; j < ny+1; ++j) {
    xyz[1] = (j == ny) ? y1 : y0 + j*dy;

    for (i = 0; i < nx+1; ++i) {
      xyz[0] = (i == nx) ? x1 : x0 + i*dx;

      mv = MV_New(mesh);
      MV_Set_Coords(mv,xyz);

      if (i == 0) {
        if (j == 0) {
          MV_Set_GEntDim(mv,0);
          MV_Set_GEntID(mv,1);
        }
        else if (j == ny) {
          MV_Set_GEntDim(mv,0);
          MV_Set_GEntID(mv,4);          
        }
        else {
          MV_Set_GEntDim(mv,1);
          MV_Set_GEntID(mv,4);
        }
      }
      else if (i == nx) {
        if (j == 0) {
          MV_Set_GEntDim(mv,0);
          MV_Set_GEntID(mv,2);
        }
        else if (j == ny) {
          MV_Set_GEntDim(mv,0);
          MV_Set_GEntID(mv,3);          
        }
        else {
          MV_Set_GEntDim(mv,1);
          MV_Set_GEntID(mv,2);
        }
      }
      else {
        if (j == 0) {
          MV_Set_GEntDim(mv,1);
          MV_Set_GEntID(mv,1);
        }
        else if (j == ny) {
          MV_Set_GEntDim(mv,1);
          MV_Set_GEntID(mv,3);
        }
        else {
          MV_Set_GEntDim(mv,2);
          MV_Set_GEntID(mv,1);
        }
      }

      verts[i][j] = mv;
    }
  }


  for (i = 0; i < nx; ++i) {
    for (j = 0; j < ny; ++j) {
      mf = MF_New(mesh);
      
      /* edge 0 */
      v0 = verts[i][j];
      v1 = verts[i+1][j];
      fedges[0] = MVs_CommonEdge(v0,v1);
      if (fedges[0])
        dir[0] = (ME_Vertex(fedges[0],0) == v0) ? 1 : 0;
      else {
        me = ME_New(mesh);
        
        ME_Set_Vertex(me,0,v0);
        ME_Set_Vertex(me,1,v1);
        
        if (j == 0) {
          ME_Set_GEntDim(me,1);
          ME_Set_GEntID(me,1);
        }
        else {
          ME_Set_GEntDim(me,2);
          ME_Set_GEntID(me,1);
        }
        
        fedges[0] = me;
        dir[0] = 1;
      }
      
      
      /* edge 1 */
      v0 = verts[i+1][j];
      v1 = verts[i+1][j+1];
      fedges[1] = MVs_CommonEdge(v0,v1);
      if (fedges[1])
        dir[1] = (ME_Vertex(fedges[1],0) == v0) ? 1 : 0;
      else {
        me = ME_New(mesh);
        
        ME_Set_Vertex(me,0,v0);
        ME_Set_Vertex(me,1,v1);
        
        if (i+1 == nx) {
          ME_Set_GEntDim(me,1);
          ME_Set_GEntID(me,2);
        }
        else {
          ME_Set_GEntDim(me,2);
          ME_Set_GEntID(me,1);
        }
        
        fedges[1] = me;
        dir[1] = 1;
      }
      
      
      /* edge 2 */
      v0 = verts[i+1][j+1];
      v1 = verts[i][j+1];
      fedges[2] = MVs_CommonEdge(v0,v1);
      if (fedges[2])
        dir[2] = (ME_Vertex(fedges[2],0) == v0) ? 1 : 0;
      else {
        me = ME_New(mesh);
        
        ME_Set_Vertex(me,0,v0);
        ME_Set_Vertex(me,1,v1);
        
        if (j+1 == nx) {
          ME_Set_GEntDim(me,1);
          ME_Set_GEntID(me,3);
        }
        else {
          ME_Set_GEntDim(me,2);
          ME_Set_GEntID(me,1);
        }
        
        fedges[2] = me;
        dir[2] = 1;
      }
      
      
      /* edge 3 */
      v0 = verts[i][j+1];
      v1 = verts[i][j];
      fedges[3] = MVs_CommonEdge(v0,v1);
      if (fedges[3])
        dir[3] = (ME_Vertex(fedges[3],0) == v0) ? 1 : 0;
      else {
        me = ME_New(mesh);
        
        ME_Set_Vertex(me,0,v0);
        ME_Set_Vertex(me,1,v1);
        
        if (i == 0) {
          ME_Set_GEntDim(me,1);
          ME_Set_GEntID(me,4);
        }
        else {
          ME_Set_GEntDim(me,2);
          ME_Set_GEntID(me,1);
        }
        
        fedges[3] = me;
        dir[3] = 1;
      }


      MF_Set_Edges(mf,4,fedges,dir);

      MF_Set_GEntDim(mf,2);
      MF_Set_GEntID(mf,1);
    }
  }
   
  for (i = 0; i < nx+1; ++i)
    free(verts[i]);
  free(verts);

  return 1;
}


void Mesh_MSTK::pre_create_steps_(const int space_dimension, 
                                  const Epetra_MpiComm *comm_, 
                                  const Teuchos::RCP<const AmanziGeometry::GeometricModel>& gm) 
{
  clear_internals_();

  MSTK_Init();

  Mesh::set_comm(comm_);
  Mesh::set_geometric_model(gm);

  mpicomm_ = comm_->GetMpiComm();

  set_space_dimension(space_dimension);

  MPI_Comm_rank(mpicomm_,&myprocid);
  MPI_Comm_size(mpicomm_,&numprocs);

  serial_run =  (!mpicomm_ || numprocs == 1) ? true : false;

  parent_mesh = NULL;

  edges_initialized = false;
  faces_initialized = false;
  OwnedVerts = NotOwnedVerts = NULL;
  OwnedEdges = NotOwnedEdges = NULL;
  OwnedFaces = NotOwnedFaces = NULL;
  OwnedCells = GhostCells = NULL;
  node_map_w_ghosts_ = node_map_wo_ghosts_ = NULL;
  edge_map_w_ghosts_ = edge_map_wo_ghosts_ = NULL;
  face_map_w_ghosts_ = face_map_wo_ghosts_ = NULL;
  cell_map_w_ghosts_ = cell_map_wo_ghosts_ = NULL;
  deleted_vertices = deleted_edges = deleted_faces = deleted_regions = NULL;
  entities_deleted = false;
}


void Mesh_MSTK::inherit_labeled_sets(MAttrib_ptr copyatt)
{
  int idx, idx2, diffdim;
  MSet_ptr mset;
  char setname[256];
  
  Teuchos::RCP<const AmanziGeometry::GeometricModel> gm = Mesh::geometric_model();

  if (gm == Teuchos::null) { 
    std::cerr << "Need region definitions to initialize sets" << std::endl;
    return;
  }

  Mesh_ptr parent_mstk_mesh = parent_mesh->mesh;

  // Difference in cell dimension of this mesh and its parent
  // Labeled set entity dimensions will be similarly dialed down
  
  diffdim = parent_mesh->manifold_dimension() - manifold_dimension();
  if (diffdim > 1) {
    Errors::Message mesg("Dimension of mesh and its parent differ by more than 1");
    amanzi_throw(mesg);
  }
    
  unsigned int ngr = gm->RegionSize();

  for (int i = 0; i < ngr; ++i) {
    Teuchos::RCP<const AmanziGeometry::Region> rgn = gm->FindRegion(i);

    if (rgn->type() == AmanziGeometry::LABELEDSET) {

      // Get the set from the parent mesh

      Teuchos::RCP<const AmanziGeometry::RegionLabeledSet> lsrgn =
          Teuchos::rcp_static_cast<const AmanziGeometry::RegionLabeledSet>(rgn);

      std::string internal_name;
      std::string label = lsrgn->label();
      
      if (lsrgn->entity_str() == "CELL")
        internal_name = internal_name_of_set(rgn,CELL);
      else if (lsrgn->entity_str() == "FACE")
        internal_name = internal_name_of_set(rgn,FACE);
      else if (lsrgn->entity_str() == "NODE")
        internal_name = internal_name_of_set(rgn,NODE);


      MSet_ptr mset_parent = MESH_MSetByName(parent_mstk_mesh,
                                             internal_name.c_str());
      if (!mset_parent)
        continue;

      // Create the set in this mesh

      MType subentdim;
      MType entdim = MSet_EntDim(mset_parent);
      if (entdim == MVERTEX)
        subentdim = MVERTEX;
      else
        subentdim = (MType) (entdim-diffdim);
      
      MSet_ptr mset = MSet_New(mesh,internal_name.c_str(),subentdim);


      // Populate the set

      int mkid = MSTK_GetMarker();

      MEntity_ptr ent;
      idx = 0;
      while ((ent = MSet_Next_Entry(mset_parent,&idx))) {
        if (MEnt_Dim(ent) == MDELETED)
          continue;
        MEntity_ptr copyent;
        int ival;
        double rval;

        if (subentdim == entdim) {
          MEnt_Get_AttVal(ent,copyatt,&ival,&rval,&copyent);
          if (!copyent) continue;
          
          MSet_Add(mset,copyent);
        }
        else {
          if (entdim == MREGION) {
            MFace_ptr rf;
            List_ptr rfaces = MR_Faces((MRegion_ptr)ent);
            idx2 = 0;
            while ((rf = List_Next_Entry(rfaces,&idx2))) {
              MEnt_Get_AttVal(rf,copyatt,&ival,&rval,&copyent);
              if (!copyent) continue;

              if (!MEnt_IsMarked(copyent,mkid)) {
                MSet_Add(mset,copyent);
                MEnt_Mark(copyent,mkid);
              }
            }
            List_Delete(rfaces);
          }
          else if (entdim == MFACE) {
            MEdge_ptr fe;
            List_ptr fedges = MF_Edges((MFace_ptr)ent,1,0);
            idx2 = 0;
            while ((fe = List_Next_Entry(fedges,&idx2))) {
              MEnt_Get_AttVal(fe,copyatt,&ival,&rval,&copyent);
              if (!copyent) continue;

              if (!MEnt_IsMarked(copyent,mkid)) {
                MSet_Add(mset,copyent);
                MEnt_Mark(copyent,mkid);
              }
            }
            List_Delete(fedges);
          }
        }

      }

      MSet_Unmark(mset,mkid);
      MSTK_FreeMarker(mkid);
        
    }
  }
}


//---------------------------------------------------------
// Write mesh out to exodus file
//---------------------------------------------------------
void
Mesh_MSTK::write_to_exodus_file(const std::string filename) const {
  MESH_ExportToExodusII(mesh,filename.c_str(),-1,NULL,NULL,mpicomm_);
}

}  // namespace AmanziMesh
}  // namespace Amanzi
<|MERGE_RESOLUTION|>--- conflicted
+++ resolved
@@ -2914,14 +2914,10 @@
       Teuchos::RCP<const VerboseObject> verbobj = Mesh::verbosity_obj();
       if (verbobj.get() && verbobj->os_OK(Teuchos::VERB_HIGH)) {
         Teuchos::OSTab tab = verbobj->getOSTab();
-<<<<<<< HEAD
-        *(verbobj->os()) << tempstr.str();
-=======
-        *(verbobj->os()) << "Requested CELLS on region " << region->name() << 
-          " of type " << region->type() << 
-          " and dimension " << region->manifold_dimension() << ".\n" << 
-          "This request will result in an empty set";
->>>>>>> 6d4a9307
+        *(verbobj->os()) << "Requested CELLS on region " << region->name() 
+            << " of type " << region->type()  
+            << " and dimension " << region->manifold_dimension() << ".\n"
+            << "This request will result in an empty set";
       }
     }
       
@@ -3009,14 +3005,10 @@
       Teuchos::RCP<const VerboseObject> verbobj = Mesh::verbosity_obj();
       if (verbobj.get() && verbobj->os_OK(Teuchos::VERB_HIGH)) {
         Teuchos::OSTab tab = verbobj->getOSTab();
-<<<<<<< HEAD
-        *(verbobj->os()) << tempstr.str();
-=======
-        *(verbobj->os()) << "Requested FACES on region " << region->name() << 
-          " of type " << region->type() << " and dimension " << 
-          region->manifold_dimension() << ".\n" << 
-          "This request will result in an empty set";
->>>>>>> 6d4a9307
+        *(verbobj->os()) << "Requested FACES on region " << region->name()
+            << " of type " << region->type() << " and dimension "
+            << region->manifold_dimension() << ".\n" 
+            << "This request will result in an empty set";
       }
     }
     break;
@@ -3071,14 +3063,10 @@
       Teuchos::RCP<const VerboseObject> verbobj = Mesh::verbosity_obj();
       if (verbobj.get() && verbobj->os_OK(Teuchos::VERB_HIGH)) {
         Teuchos::OSTab tab = verbobj->getOSTab();
-<<<<<<< HEAD
-        *(verbobj->os()) << tempstr.str();
-=======
-        *(verbobj->os()) << "Requested POINTS on region " << region->name() << 
-          " of type " << region->type() << " and dimension " << 
-          region->manifold_dimension() << ".\n" << 
-          "This request will result in an empty set";
->>>>>>> 6d4a9307
+        *(verbobj->os()) << "Requested POINTS on region " << region->name() 
+            << " of type " << region->type() << " and dimension " 
+            << region->manifold_dimension() << ".\n" 
+            << "This request will result in an empty set";
       }
     }
       
