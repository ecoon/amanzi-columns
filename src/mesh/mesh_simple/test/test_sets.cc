--- conflicted
+++ resolved
@@ -40,24 +40,15 @@
 
 
   int expfsetfaces[2][9] = {{0,3,6,1,4,7,2,5,8},
-<<<<<<< HEAD
-				     {60,61,62,-1,-1,-1,-1,-1,-1}};
-=======
 			    {60,61,62,-1,-1,-1,-1,-1,-1}};
->>>>>>> fe47f38d
 
   std::string expnsetnames[3] = {"Sample Point 1", "INTERIOR XY PLANE", 
                                  "TOP BOX"};
 
   unsigned int nsetsize, expnsetsizes[3] = {1, 16, 4};
   int expnsetnodes[3][16] = {{21,-1,-1,-1,-1,-1,-1,-1,-1,-1,-1,-1,-1,-1,-1,-1},
-<<<<<<< HEAD
-                                      {16,20,24,28,17,21,25,29,18,22,26,30,19,23,27,31},
-                                      {53,57,54,58,-1,-1,-1,-1,-1,-1,-1,-1,-1,-1,-1,-1}};
-=======
 			     {16,20,24,28,17,21,25,29,18,22,26,30,19,23,27,31},
 			     {53,57,54,58,-1,-1,-1,-1,-1,-1,-1,-1,-1,-1,-1,-1}};
->>>>>>> fe47f38d
 
   std::string infilename = "test/hex_3x3x3.xml";
   Teuchos::ParameterXMLFileReader xmlreader(infilename);
