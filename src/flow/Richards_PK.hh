--- conflicted
+++ resolved
@@ -96,7 +96,7 @@
   double ComputeUDot(double T, const Epetra_Vector& u, Epetra_Vector& udot);
   void AssembleMatrixMFD(const Epetra_Vector &u, double Tp);
   void AssemblePreconditionerMFD(const Epetra_Vector &u, double Tp, double dTp);
-  void ComputeTransmissibilities (Epetra_Vector& Trans_faces, Epetra_Vector& grav_faces);
+  void ComputeTransmissibilities(Epetra_Vector& Trans_faces, Epetra_Vector& grav_faces);
 
   void UpdateSourceBoundaryData(double Tp, Epetra_Vector& p_cells, Epetra_Vector& p_faces);
   double AdaptiveTimeStepEstimate(double* dTfactor);
@@ -175,19 +175,10 @@
   Teuchos::RCP<Epetra_Vector> pdot_cells_prev;  // time derivative of pressure
   Teuchos::RCP<Epetra_Vector> pdot_cells;
 
-<<<<<<< HEAD
-  BoundaryFunction* bc_pressure;  // Pressure BC.
-  BoundaryFunction* bc_head;  // Static pressure head BC.
-  BoundaryFunction* bc_flux;  // Outward mass flux BC.
-  BoundaryFunction* bc_seepage;  // Seepage face BC.
-=======
-  std::vector<Teuchos::RCP<WaterRetentionModel> > WRM;
-
   Functions::FlowBoundaryFunction* bc_pressure;  // Pressure BC.
   Functions::FlowBoundaryFunction* bc_head;  // Static pressure head BC.
   Functions::FlowBoundaryFunction* bc_flux;  // Outward mass flux BC.
   Functions::FlowBoundaryFunction* bc_seepage;  // Seepage face BC.
->>>>>>> 1bd278a4
   std::vector<int> bc_model, bc_submodel; 
   std::vector<bc_tuple> bc_values;
   Teuchos::RCP<Epetra_Vector> shift_water_table_;
