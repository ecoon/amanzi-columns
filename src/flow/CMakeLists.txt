# -*- mode: cmake -*-

#
#  Amanzi
#   Flow process kernel
#

# Amanzi module, include files found in AMANZI_MODULE_PATH
include(PrintVariable)
include(TestManager)

#
# Define a project name
# After this command the following varaibles are defined
#   FLOW_SOURCE_DIR
#   FLOW_BINARY_DIR
# Other projects (subdirectories) can reference this directory
# through these variables.
project(FLOW)

# Amanzi include directories
include_directories(${DBC_SOURCE_DIR})
include_directories(${ATK_SOURCE_DIR})
include_directories(${MESH_SOURCE_DIR})
include_directories(${MESH_SIMPLE_SOURCE_DIR})
include_directories(${MESH_DATA_SOURCE_DIR})
include_directories(${GEOMETRY_SOURCE_DIR})
include_directories(${STATE_SOURCE_DIR})
include_directories(${WHETSTONE_SOURCE_DIR})
include_directories(${SOLVERS_SOURCE_DIR})
include_directories(${TIME_INTEGRATION_SOURCE_DIR})
include_directories(${FUNCS_SOURCE_DIR})
include_directories(${MFUNCS_SOURCE_DIR})
include_directories(${OUTPUT_SOURCE_DIR})

# External (TPL) include directories
include_directories(${Teuchos_INCLUDE_DIRS})
include_directories(${Epetra_INCLUDE_DIRS})
include_directories(${NOX_INCLUDE_DIRS})
include_directories(${HDF5_C_INCLUDE_DIR})
include_directories(${ASCEMIO_INCLUDE_DIR})
if (ENABLE_CGNS)
    include_directories(${CGNS_INCLUDE_DIRS})
endif()

# Need to move this to roo level -- lpritch
add_definitions("-DUSE_MPI" "-DMSTK_HAVE_MPI")

#
# Library: flow
#
add_library(flow Flow_PK.cpp Flow_State.cpp Flow_IO.cpp
                 Flow_BC_Factory.cpp Flow_Source_Factory.cpp Flow_VandV.cpp 
                 Darcy_PK.cpp Darcy_IO.cpp 
                 Richards_PK.cpp Richards_IO.cpp Richards_TI.cpp Richards_WRM.cpp
<<<<<<< HEAD
                 Richards_SteadyState.cpp Richards_Devel.cpp 
=======
                 Richards_SteadyState.cpp Richards_Picard.cpp Richards_AztecOO.cpp 
                 Richards_Bundles.cpp Richards_Devel.cpp 
>>>>>>> 2ddf2f4a
                 Matrix_MFD.cpp Matrix_VAG.cpp 
                 WRM_vanGenuchten.cpp WRM_BrooksCorey.cpp WRM_fake.cpp)
add_install_library(flow)
set(flow_tpl_libs ${Teuchos_LIBRARIES} ${NOX_LIBRARIES} ${Epetra_LIBRARIES})
list(REVERSE flow_tpl_libs)
list(REMOVE_DUPLICATES flow_tpl_libs)
list(REVERSE flow_tpl_libs)
target_link_libraries(flow functions mesh_functions ${flow_tpl_libs} time_integration)

#
# Library: matrix audit
#
add_library(matrix_audit Matrix_Audit.cpp)
add_install_library(matrix_audit)
target_link_libraries(matrix_audit ${flow_tpl_libs})

#
# Install Targets
#
file(GLOB flow_inc_files "*.hpp")
add_install_include_file(${flow_inc_files})

if (BUILD_TESTS) 

    # Add UnitTest include directoy
    include_directories(${UnitTest_INCLUDE_DIRS})

    # Add the STK mesh source directory
    include_directories(${STK_SOURCE_DIR})
    include_directories(${MESH_FACTORY_SOURCE_DIR})

    # Copy test directory files if an out of source build
    if (NOT (${FLOW_SOURCE_DIR} EQUAL ${FLOW_BINARY_DIR}) )
        execute_process(COMMAND ${CMAKE_COMMAND} -E 
          copy_directory ${FLOW_SOURCE_DIR}/test ${FLOW_BINARY_DIR}/test) 
    endif()

    # Add the flow directory to the include paths
    include_directories(${FLOW_SOURCE_DIR})
    include_directories(${SOLVERS_SOURCE_DIR})

    if ( ENABLE_MSTK_Mesh )
        include_directories(${MSTK_INCLUDE_DIRS})
        include_directories(${MSTK_SOURCE_DIR})

        set(amanzi_libs geometry mesh mesh_audit mesh_factory simple_mesh mstk_mesh state flow whetstone)
 
        # Test: miscaleneous Darcy flow routines
        add_executable(flow_darcy_misc test/Main.cc test/flow_darcy_misc.cpp)
        target_link_libraries(flow_darcy_misc ${amanzi_libs} ${UnitTest_LIBRARIES})
        add_amanzi_test(flow_darcy_misc flow_darcy_misc KIND int)
        add_amanzi_test(flow_darcy_parallel_2pe flow_darcy_misc NPROCS 2 KIND unit)
        add_amanzi_test(flow_darcy_parallel_4pe flow_darcy_misc NPROCS 4 KIND unit)
 
        # Test: transient Darcy flow 
        add_amanzi_test(flow_darcy_2D flow_darcy_2D
	                KIND int
                        SOURCE test/Main.cc test/flow_darcy_2D.cpp
                        LINK_LIBS ${amanzi_libs} ${UnitTest_LIBRARIES})
 
        # Test: transient Darcy flow with a source
        add_amanzi_test(flow_darcy_well flow_darcy_well
	                KIND int
                        SOURCE test/Main.cc test/flow_darcy_well.cpp
                        LINK_LIBS ${amanzi_libs} ${UnitTest_LIBRARIES})

        # Test: miscaleneous Richards flow routines
        add_amanzi_test(flow_richards_convergence flow_richards_convergence
	                KIND int
                        SOURCE test/Main.cc test/flow_richards_convergence.cpp
                        LINK_LIBS ${amanzi_libs} ${UnitTest_LIBRARIES})

        # Test: 2D Richards
        add_amanzi_test(flow_richards_2D flow_richards_2D
	                KIND unit
                        SOURCE test/Main.cc test/flow_richards_2D.cpp
                        LINK_LIBS ${amanzi_libs} ${UnitTest_LIBRARIES})

        add_amanzi_test(flow_richards_seepage flow_richards_seepage
	                KIND unit
                        SOURCE test/Main.cc test/flow_richards_seepage.cpp
                        LINK_LIBS ${amanzi_libs} ${UnitTest_LIBRARIES})

        # Test: pseudo-1D Richards
        add_amanzi_test(flow_richards_bc_cribs flow_richards_bc_cribs
	                KIND unit
                        SOURCE test/Main.cc test/flow_richards_bc_cribs.cpp
                        LINK_LIBS ${amanzi_libs} ${UnitTest_LIBRARIES})
    endif()    
 
    set(amanzi_libs geometry mesh mesh_factory simple_mesh state flow whetstone)
 
    # Test: van Genuchten flow routines
    add_amanzi_test(flow_vanGenuchten flow_vanGenuchten
                    KIND int
                    SOURCE test/Main.cc test/flow_vanGenuchten.cpp
                    LINK_LIBS ${amanzi_libs} ${UnitTest_LIBRARIES})

    # Test: flow-bc-factory
    add_amanzi_test(flow_bc_factory flow_bc_factory
                    KIND unit
                    SOURCE test/flow_bc_factory.cc
                    LINK_LIBS ${amanzi_libs} ${UnitTest_LIBRARIES})
 
    # Test: 3D Richards
    set(amanzi_libs geometry mesh mesh_factory simple_mesh flow state whetstone solvers output)
    
    add_amanzi_test(flow_richards_tensor flow_richards_tensor
                    KIND unit
                    SOURCE test/Main.cc test/flow_richards_tensor.cpp
                    LINK_LIBS ${amanzi_libs} ${UnitTest_LIBRARIES})

    if ( ENABLE_STK_Mesh )
        add_amanzi_test(flow_richards_3D flow_richards_3D
	                KIND unit
                        SOURCE test/Main.cc test/flow_richards_3D.cpp
                        LINK_LIBS ${amanzi_libs} ${UnitTest_LIBRARIES})

    endif()
endif()

option(ENABLE_FLOW_EXAMPLES "Build flow examples" OFF)
if (ENABLE_FLOW_EXAMPLES)
   add_subdirectory(examples)
endif()<|MERGE_RESOLUTION|>--- conflicted
+++ resolved
@@ -53,12 +53,8 @@
                  Flow_BC_Factory.cpp Flow_Source_Factory.cpp Flow_VandV.cpp 
                  Darcy_PK.cpp Darcy_IO.cpp 
                  Richards_PK.cpp Richards_IO.cpp Richards_TI.cpp Richards_WRM.cpp
-<<<<<<< HEAD
-                 Richards_SteadyState.cpp Richards_Devel.cpp 
-=======
                  Richards_SteadyState.cpp Richards_Picard.cpp Richards_AztecOO.cpp 
                  Richards_Bundles.cpp Richards_Devel.cpp 
->>>>>>> 2ddf2f4a
                  Matrix_MFD.cpp Matrix_VAG.cpp 
                  WRM_vanGenuchten.cpp WRM_BrooksCorey.cpp WRM_fake.cpp)
 add_install_library(flow)
