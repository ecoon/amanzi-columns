--- conflicted
+++ resolved
@@ -146,10 +146,7 @@
       Exceptions::amanzi_throw(msg);
     }
 
-<<<<<<< HEAD
-=======
     initialize_with_darcy = (sss_list.get<std::string>("initialize with darcy", "no") == "yes");
->>>>>>> a149694f
 
     Teuchos::ParameterList& err_list = sss_list.sublist("error control");
     absolute_tol_sss = err_list.get<double>("absolute error tolerance", 1.0);
