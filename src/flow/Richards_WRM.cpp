--- conflicted
+++ resolved
@@ -1,4 +1,4 @@
-  /*
+/*
 This is the flow component of the Amanzi code. 
 
 Copyright 2010-2012 held jointly by LANS/LANL, LBNL, and PNNL. 
@@ -85,12 +85,7 @@
       if (bc_model[f] != FLOW_BC_FACE_NULL) {  // The boundary face.
         if (bc_model[f] == FLOW_BC_FACE_PRESSURE && cos_angle < -FLOW_RELATIVE_PERM_TOLERANCE) {
           double pc = atm_pressure - bc_values[f][0];
-<<<<<<< HEAD
-          int mb = (*map_c2mb)[c];
-          (*Krel_faces)[f] = WRM[mb]->k_relative(pc);
-=======
           (*Krel_faces)[f] = WRM[(*map_c2mb)[c]]->k_relative(pc);
->>>>>>> bcc4337a
         } else {
           (*Krel_faces)[f] = (*Krel_cells)[c];
         }
@@ -132,12 +127,7 @@
       if (bc_model[f] != FLOW_BC_FACE_NULL) {  // The boundary face.
         if (bc_model[f] == FLOW_BC_FACE_PRESSURE && flux[f] * dirs[n] < -tol) {
           double pc = atm_pressure - bc_values[f][0];
-<<<<<<< HEAD
-          int mb = (*map_c2mb)[c];
-          (*Krel_faces)[f] = WRM[mb]->k_relative(pc);
-=======
           (*Krel_faces)[f] = WRM[(*map_c2mb)[c]]->k_relative(pc);
->>>>>>> bcc4337a
         } else {
           (*Krel_faces)[f] = (*Krel_cells)[c];
         }
@@ -230,8 +220,7 @@
         if ((bc_model[f] == FLOW_BC_FACE_PRESSURE) && 
             (cos_angle < -FLOW_RELATIVE_PERM_TOLERANCE)) {
           double pc = atm_pressure - bc_values[f][0];
-          int mb = (*map_c2mb)[c];
-          (*dKdP_faces)[f] = WRM[mb]->dKdPc(pc);
+          (*dKdP_faces)[f] = WRM[0]->dKdPc(pc);
         } else {
           (*dKdP_faces)[f] = (*dKdP_cells)[c];
         }
@@ -273,8 +262,7 @@
         if ((bc_model[f] == FLOW_BC_FACE_PRESSURE) &&
 	    (flux[f] * dirs[n] < -tol)) {
           double pc = atm_pressure - bc_values[f][0];
-          int mb = (*map_c2mb)[c];
-          (*dKdP_faces)[f] = WRM[mb]->dKdPc(pc);
+          (*dKdP_faces)[f] = WRM[0]->dKdPc(pc);
         } else {
           (*dKdP_faces)[f] = (*dKdP_cells)[c];
         }
