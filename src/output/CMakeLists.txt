--- conflicted
+++ resolved
@@ -77,13 +77,9 @@
 endif()
 
 add_library(output ${output_source_files})
-<<<<<<< HEAD
 target_link_libraries(output error_handling ${amanzi_mesh_libs} mesh_data 
 	              ${output_tpl_list} )
-=======
-target_link_libraries(output error_handling simple_mesh mesh_data ${output_tpl_list} )
 link_list_add(output)
->>>>>>> 156a33f5
 
 #
 # Install Targets
