--- conflicted
+++ resolved
@@ -9,18 +9,11 @@
 
 
 State::State( int number_of_components_,
-<<<<<<< HEAD
-	      Teuchos::RCP<STK_mesh::Mesh_maps_stk> mesh_maps_)
-=======
 	      Teuchos::RCP<Mesh_maps_simple> mesh_maps_):
   number_of_components(number_of_components_),
   mesh_maps(mesh_maps_)
->>>>>>> b5278ea9
 {
   // create the Eptera_Vector objects
-
-  number_of_components = number_of_components_;
-  mesh_maps = mesh_maps_;
 
   water_density =    Teuchos::rcp( new Epetra_Vector( mesh_maps->cell_map(false) ) );
   pressure =         Teuchos::rcp( new Epetra_Vector( mesh_maps->cell_map(false) ) );
