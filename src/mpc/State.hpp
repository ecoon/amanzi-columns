--- conflicted
+++ resolved
@@ -59,11 +59,7 @@
   status_type status;
 
   // mesh
-<<<<<<< HEAD
-  Teuchos::RCP<STK_mesh::Mesh_maps_stk> mesh_maps;
-=======
   const Teuchos::RCP<Mesh_maps_simple> mesh_maps;
->>>>>>> b5278ea9
 }; 
 
 
