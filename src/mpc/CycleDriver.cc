--- conflicted
+++ resolved
@@ -396,14 +396,9 @@
     const std::string & tp_name = time_periods_list.name(item);
     tp_start_[i] = time_periods_list.sublist(tp_name).get<double>("start period time");
     tp_end_[i] = time_periods_list.sublist(tp_name).get<double>("end period time");
-    tp_max_cycle_[i] = time_periods_list.sublist(tp_name).get<int>("maximum cycle number", -1);
     tp_dt_[i] = time_periods_list.sublist(tp_name).get<double>("initial time step", 1);
-<<<<<<< HEAD
-      
-=======
     tp_max_cycle_[i] = time_periods_list.sublist(tp_name).get<int>("maximum cycle number", -1);
    
->>>>>>> c35edd41
     std::string t_units = time_periods_list.sublist(tp_name).get<std::string>("start time units", "s");
     if (t_units == "s") {
       // internal units in s
