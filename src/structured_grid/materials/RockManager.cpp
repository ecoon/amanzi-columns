--- conflicted
+++ resolved
@@ -366,13 +366,8 @@
                       int       dComp,
                       int       nGrow) const
 {
-<<<<<<< HEAD
   BL_PROFILE("RockManager::Porosity()");
-
-  if (!interps_built) {
-=======
   if (!finalized) {
->>>>>>> b6585ad6
     BoxLib::Abort("RockManager not yet functional, must call RockManager::FinalizeBuild");
   }
   bool ignore_mixed = true;
@@ -1080,13 +1075,8 @@
 void
 RockManager::GetMaterialID(int level, iMultiFab& mf, int nGrow, bool ignore_mixed) const
 {
-<<<<<<< HEAD
   BL_PROFILE("RockManager::GetMaterialID()");
-
-  if (!interps_built) {
-=======
   if (!finalized) {
->>>>>>> b6585ad6
     BoxLib::Abort("RockManager not yet functional, must call RockManager::FinalizeBuild");
   }
   return materialFiller->SetMaterialID(level,mf,nGrow,ignore_mixed);
@@ -1129,13 +1119,8 @@
 void
 RockManager::CapillaryPressure(const Real* saturation, int* matID, Real time, Real* capillaryPressure, int npts) const
 {
-<<<<<<< HEAD
   BL_PROFILE("RockManager::CapillaryPressure()");
-
-  if (!interps_built) {
-=======
   if (!finalized) {
->>>>>>> b6585ad6
     BoxLib::Abort("RockManager not yet functional, must call RockManager::FinalizeBuild");
   }
   Array<Array<int> > mat_pts = SortPtsByMaterial(matID,npts);
@@ -1189,9 +1174,10 @@
         }
       }
       else {
-        if (ParallelDescriptor::IOProcessor()) {
-          std::cerr << "Invalid Capillary Presure model " << std::endl;
-        } BoxLib::Abort();
+        for (int i=0; i<N; ++i) {
+          int idx = mat_pts[j][i];
+	  capillaryPressure[idx] = 0;
+	}
       }
     }
   }
@@ -1206,13 +1192,8 @@
                                int              dComp,
                                int              nGrow) const
 {
-<<<<<<< HEAD
   BL_PROFILE("RockManager::CapillaryPressure1()");
-
-  if (!interps_built) {
-=======
   if (!finalized) {
->>>>>>> b6585ad6
     BoxLib::Abort("RockManager not yet functional, must call RockManager::FinalizeBuild");
   }
   BL_ASSERT(saturation.boxArray() == capillaryPressure.boxArray());
@@ -1246,13 +1227,8 @@
 void
 RockManager::InverseCapillaryPressure(const Real* capillaryPressure, int* matID, Real time, Real* saturation, int npts) const
 {
-<<<<<<< HEAD
   BL_PROFILE("RockManager::InverseCapillaryPressure()");
-
-  if (!interps_built) {
-=======
   if (!finalized) {
->>>>>>> b6585ad6
     BoxLib::Abort("RockManager not yet functional, must call RockManager::FinalizeBuild");
   }
   Array<Array<int> > mat_pts = SortPtsByMaterial(matID,npts);
@@ -1294,9 +1270,10 @@
       }
     }
     else {
-      if (ParallelDescriptor::IOProcessor()) {
-        std::cerr << "Invalid Capillary Presure model " << std::endl;
-      } BoxLib::Abort();
+      for (int i=0, End=mat_pts[j].size(); i<End; ++i) {
+        int idx = mat_pts[j][i];
+	saturation[idx] = 1.0;
+      }
     }
   }
 }
@@ -1310,13 +1287,8 @@
                                       int              dComp,
                                       int              nGrow) const
 {
-<<<<<<< HEAD
   BL_PROFILE("RockManager::InverseCapillaryPressure1()");
-
-  if (!interps_built) {
-=======
   if (!finalized) {
->>>>>>> b6585ad6
     BoxLib::Abort("RockManager not yet functional, must call RockManager::FinalizeBuild");
   }
   BL_ASSERT(saturation.boxArray() == capillaryPressure.boxArray());
@@ -1338,13 +1310,8 @@
 void
 RockManager::DInverseCapillaryPressure(const Real* saturation, int* matID, Real time, Real* DsaturationDpressure, int npts) const
 {
-<<<<<<< HEAD
   BL_PROFILE("RockManager::DInverseCapillaryPressure()");
-
-  if (!interps_built) {
-=======
   if (!finalized) {
->>>>>>> b6585ad6
     BoxLib::Abort("RockManager not yet functional, must call RockManager::FinalizeBuild");
   }
   Array<Array<int> > mat_pts = SortPtsByMaterial(matID,npts);
@@ -1401,13 +1368,8 @@
                                        int              dComp,
                                        int              nGrow) const
 {
-<<<<<<< HEAD
   BL_PROFILE("RockManager::DInverseCapillaryPressure1()");
-
-  if (!interps_built) {
-=======
   if (!finalized) {
->>>>>>> b6585ad6
     BoxLib::Abort("RockManager not yet functional, must call RockManager::FinalizeBuild");
   }
   BL_ASSERT(saturation.boxArray() == DsaturationDpressure.boxArray());
@@ -1434,13 +1396,8 @@
 void
 RockManager::RelativePermeability(const Real* saturation, int* matID, Real time, Real* kappa, int npts) const
 {
-<<<<<<< HEAD
   BL_PROFILE("RockManager::RelativePermeability()");
-
-  if (!interps_built) {
-=======
   if (!finalized) {
->>>>>>> b6585ad6
     BoxLib::Abort("RockManager not yet functional, must call RockManager::FinalizeBuild");
   }
   Array<Array<int> > mat_pts = SortPtsByMaterial(matID,npts);
@@ -1561,13 +1518,8 @@
                                   int              dComp,
                                   int              nGrow) const
 {
-<<<<<<< HEAD
   BL_PROFILE("RockManager::RelativePermeability1()");
-
-  if (!interps_built) {
-=======
   if (!finalized) {
->>>>>>> b6585ad6
     BoxLib::Abort("RockManager not yet functional, must call RockManager::FinalizeBuild");
   }
   BL_ASSERT(saturation.boxArray() == kappa.boxArray());
@@ -1589,13 +1541,8 @@
 void 
 RockManager::ResidualSaturation(int* matID, Real time, Real* Sr, int npts) const
 {
-<<<<<<< HEAD
   BL_PROFILE("RockManager::ResidualSaturation()");
-
-  if (!interps_built) {
-=======
   if (!finalized) {
->>>>>>> b6585ad6
     BoxLib::Abort("RockManager not yet functional, must call RockManager::FinalizeBuild");
   }
   Array<Array<int> > mat_pts = SortPtsByMaterial(matID,npts);
@@ -1631,13 +1578,8 @@
                                 int              dComp,
                                 int              nGrow) const
 {
-<<<<<<< HEAD
   BL_PROFILE("RockManager::ResidualSaturation1()");
-
-  if (!interps_built) {
-=======
   if (!finalized) {
->>>>>>> b6585ad6
     BoxLib::Abort("RockManager not yet functional, must call RockManager::FinalizeBuild");
   }
   BL_ASSERT(dComp < Sr.nComp());
