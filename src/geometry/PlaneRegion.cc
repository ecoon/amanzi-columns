/**
 * @file   PlaneRegion.cc
 * @author Rao Garimella
 * @date 
 * 
 * @brief  Implementation of PlaneRegion class
 * 
 * 
 */

#include "PlaneRegion.hh"
#include "dbc.hh"
#include "errors.hh"

namespace Amanzi {
namespace AmanziGeometry {

// -------------------------------------------------------------
//  class PlaneRegion
// -------------------------------------------------------------

// -------------------------------------------------------------
// PlaneRegion:: constructors / destructor
// -------------------------------------------------------------
<<<<<<< HEAD
PlaneRegion::PlaneRegion(const std::string name, 
			 const unsigned int id,
			 const Point& p, const Point& normal,
                         const double tolerance,
                         const LifeCycleType lifecycle,
                         const VerboseObject *verbobj)
    : Region(name,id,p.dim()-1,lifecycle,verbobj), p_(p), n_(normal/norm(normal)),
      tolerance_(tolerance)
{

  if (p_.dim() != n_.dim()) {
    std::stringstream tempstr;
    tempstr << "\nMismatch in point and normal dimensions of PlaneRegion " << Region::name() << "Perhaps the region is improperly defined?\n";
    if (verbobj && verbobj->os_OK(Teuchos::VERB_MEDIUM)) {
      Teuchos::OSTab tab = verbobj->getOSTab();
      *(verbobj->os()) << tempstr.str();
    }
    Errors::Message mesg(tempstr.str());
    Exceptions::amanzi_throw(mesg);
  }

}

PlaneRegion::PlaneRegion(const char *name, const unsigned int id,
=======
PlaneRegion::PlaneRegion(const Set_Name& name, 
			 const Set_ID id,
>>>>>>> fd284c8b
			 const Point& p, const Point& normal,
                         const double tolerance,
                         const LifeCycleType lifecycle,
                         const VerboseObject *verbobj)
    : Region(name,id,p.dim()-1,lifecycle,verbobj), p_(p), n_(normal/norm(normal)),
      tolerance_(tolerance)
{

  if (p_.dim() != n_.dim()) {
    std::stringstream tempstr;
    tempstr << "\nMismatch in point and normal dimensions of PlaneRegion " << Region::name() << "Perhaps the region is improperly defined?\n";
    if (verbobj && verbobj->os_OK(Teuchos::VERB_MEDIUM)) {
      Teuchos::OSTab tab = verbobj->getOSTab();
      *(verbobj->os()) << tempstr.str();
    }
    Errors::Message mesg(tempstr.str());
    Exceptions::amanzi_throw(mesg);
  }

}

PlaneRegion::PlaneRegion(const PlaneRegion& old)
    : Region(old), p_(old.p_), n_(old.n_), tolerance_(old.tolerance_)
{
  // empty
}

PlaneRegion::~PlaneRegion(void)
{
  
}

// -------------------------------------------------------------
// PlaneRegion::inside -- check if point is on plane
// -------------------------------------------------------------
bool
PlaneRegion::inside(const Point& p) const
{

  if (p.dim() != p_.dim()) {
    std::stringstream tempstr;
    tempstr << "\nMismatch in point dimension of PlaneRegion \"" << Region::name() << "\" and query point.\n Perhaps the region is improperly defined?\n";

    const VerboseObject *verbobj = Region::verbosity_obj();
    if (verbobj && verbobj->os_OK(Teuchos::VERB_MEDIUM)) {
      Teuchos::OSTab tab = verbobj->getOSTab();
      *(verbobj->os()) << tempstr.str();
    }
    Errors::Message mesg(tempstr.str());
    Exceptions::amanzi_throw(mesg);
  }

  bool result(true);

  double d(0.0), res(0.0);

  for (int i = 0; i < p.dim(); ++i) 
    {
      res += n_[i]*p[i];
      d += n_[i]*p_[i];
    }
  res -= d;

  if (fabs(res) <= tolerance_)
    result = true;
  else
    result = false;

  return result;
}

} // namespace AmanziGeometry
} // namespace Amanzi<|MERGE_RESOLUTION|>--- conflicted
+++ resolved
@@ -22,9 +22,8 @@
 // -------------------------------------------------------------
 // PlaneRegion:: constructors / destructor
 // -------------------------------------------------------------
-<<<<<<< HEAD
-PlaneRegion::PlaneRegion(const std::string name, 
-			 const unsigned int id,
+PlaneRegion::PlaneRegion(const Set_Name& name, 
+			 const Set_ID id,
 			 const Point& p, const Point& normal,
                          const double tolerance,
                          const LifeCycleType lifecycle,
@@ -32,7 +31,6 @@
     : Region(name,id,p.dim()-1,lifecycle,verbobj), p_(p), n_(normal/norm(normal)),
       tolerance_(tolerance)
 {
-
   if (p_.dim() != n_.dim()) {
     std::stringstream tempstr;
     tempstr << "\nMismatch in point and normal dimensions of PlaneRegion " << Region::name() << "Perhaps the region is improperly defined?\n";
@@ -43,33 +41,6 @@
     Errors::Message mesg(tempstr.str());
     Exceptions::amanzi_throw(mesg);
   }
-
-}
-
-PlaneRegion::PlaneRegion(const char *name, const unsigned int id,
-=======
-PlaneRegion::PlaneRegion(const Set_Name& name, 
-			 const Set_ID id,
->>>>>>> fd284c8b
-			 const Point& p, const Point& normal,
-                         const double tolerance,
-                         const LifeCycleType lifecycle,
-                         const VerboseObject *verbobj)
-    : Region(name,id,p.dim()-1,lifecycle,verbobj), p_(p), n_(normal/norm(normal)),
-      tolerance_(tolerance)
-{
-
-  if (p_.dim() != n_.dim()) {
-    std::stringstream tempstr;
-    tempstr << "\nMismatch in point and normal dimensions of PlaneRegion " << Region::name() << "Perhaps the region is improperly defined?\n";
-    if (verbobj && verbobj->os_OK(Teuchos::VERB_MEDIUM)) {
-      Teuchos::OSTab tab = verbobj->getOSTab();
-      *(verbobj->os()) << tempstr.str();
-    }
-    Errors::Message mesg(tempstr.str());
-    Exceptions::amanzi_throw(mesg);
-  }
-
 }
 
 PlaneRegion::PlaneRegion(const PlaneRegion& old)
