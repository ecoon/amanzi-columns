--- conflicted
+++ resolved
@@ -53,15 +53,9 @@
 
     # Add the time_integration directory to the include paths
     include_directories(${TIME_INTEGRATION_SOURCE_DIR})
-    include_directories(${SOLVERS_SOURCE_DIR})
 
     add_executable(test_time_integration test/Main.cc test/test_solhist.cpp test/test_1Dfem.cpp) 
-<<<<<<< HEAD
-    target_link_libraries(test_time_integration time_integration error_handling ${UnitTest_LIBRARIES})
+    target_link_libraries(test_time_integration time_integration solvers error_handling ${UnitTest_LIBRARIES})
     add_unit_test(time_integration test_time_integration)
-=======
-    target_link_libraries(test_time_integration time_integration solvers error_handling ${UnitTest_LIBRARIES})
-    add_test(time_integration test_time_integration)
->>>>>>> af7ff42a
 
 endif()